2.1.0-rc1
 * Fix marking commitlogsegments clean (CASSANDRA-6959)
 * Add snapshot "manifest" describing files included (CASSANDRA-6326)
 * Parallel streaming for sstableloader (CASSANDRA-3668)
 * Fix bugs in supercolumns handling (CASSANDRA-7138)
 * Fix ClassClassException on composite dense tables (CASSANDRA-7112)
 * Cleanup and optimize collation and slice iterators (CASSANDRA-7107)
 * Upgrade NBHM lib (CASSANDRA-7128)
 * Optimize netty server (CASSANDRA-6861)
Merged from 2.0:
 * Correctly delete scheduled range xfers (CASSANDRA-7143)
 * Make batchlog replica selection rack-aware (CASSANDRA-6551)
 * Suggest CTRL-C or semicolon after three blank lines in cqlsh (CASSANDRA-7142)
 * return all cpu values from BackgroundActivityMonitor.readAndCompute (CASSANDRA-7183)  
 * reduce garbage creation in calculatePendingRanges (CASSANDRA-7191)
 * fix c* launch issues on Russian os's due to output of linux 'free' cmd (CASSANDRA-6162)
 * Fix disabling autocompaction (CASSANDRA-7187)
 * Fix potential NumberFormatException when deserializing IntegerType (CASSANDRA-7088)
Merged from 1.2:
 * Add Cloudstack snitch (CASSANDRA-7147)
 * Update system.peers correctly when relocating tokens (CASSANDRA-7126)
 * Add Google Compute Engine snitch (CASSANDRA-7132)
 * remove duplicate query for local tokens (CASSANDRA-7182)
<<<<<<< HEAD
=======
 * raise streaming phi convict threshold level (CASSANDRA-7063)
 * reduce garbage creation in calculatePendingRanges (CASSANDRA-7191)
 * exit CQLSH with error status code if script fails (CASSANDRA-6344)
>>>>>>> 51f9e980


2.1.0-beta2
 * Increase default CL space to 8GB (CASSANDRA-7031)
 * Add range tombstones to read repair digests (CASSANDRA-6863)
 * Fix BTree.clear for large updates (CASSANDRA-6943)
 * Fail write instead of logging a warning when unable to append to CL
   (CASSANDRA-6764)
 * Eliminate possibility of CL segment appearing twice in active list 
   (CASSANDRA-6557)
 * Apply DONTNEED fadvise to commitlog segments (CASSANDRA-6759)
 * Switch CRC component to Adler and include it for compressed sstables 
   (CASSANDRA-4165)
 * Allow cassandra-stress to set compaction strategy options (CASSANDRA-6451)
 * Add broadcast_rpc_address option to cassandra.yaml (CASSANDRA-5899)
 * Auto reload GossipingPropertyFileSnitch config (CASSANDRA-5897)
 * Fix overflow of memtable_total_space_in_mb (CASSANDRA-6573)
 * Fix ABTC NPE and apply update function correctly (CASSANDRA-6692)
 * Allow nodetool to use a file or prompt for password (CASSANDRA-6660)
 * Fix AIOOBE when concurrently accessing ABSC (CASSANDRA-6742)
 * Fix assertion error in ALTER TYPE RENAME (CASSANDRA-6705)
 * Scrub should not always clear out repaired status (CASSANDRA-5351)
 * Improve handling of range tombstone for wide partitions (CASSANDRA-6446)
 * Fix ClassCastException for compact table with composites (CASSANDRA-6738)
 * Fix potentially repairing with wrong nodes (CASSANDRA-6808)
 * Change caching option syntax (CASSANDRA-6745)
 * Fix stress to do proper counter reads (CASSANDRA-6835)
 * Fix help message for stress counter_write (CASSANDRA-6824)
 * Fix stress smart Thrift client to pick servers correctly (CASSANDRA-6848)
 * Add logging levels (minimal, normal or verbose) to stress tool (CASSANDRA-6849)
 * Fix race condition in Batch CLE (CASSANDRA-6860)
 * Improve cleanup/scrub/upgradesstables failure handling (CASSANDRA-6774)
 * ByteBuffer write() methods for serializing sstables (CASSANDRA-6781)
 * Proper compare function for CollectionType (CASSANDRA-6783)
 * Update native server to Netty 4 (CASSANDRA-6236)
 * Fix off-by-one error in stress (CASSANDRA-6883)
 * Make OpOrder AutoCloseable (CASSANDRA-6901)
 * Remove sync repair JMX interface (CASSANDRA-6900)
 * Add multiple memory allocation options for memtables (CASSANDRA-6689, 6694)
 * Remove adjusted op rate from stress output (CASSANDRA-6921)
 * Add optimized CF.hasColumns() implementations (CASSANDRA-6941)
 * Serialize batchlog mutations with the version of the target node
   (CASSANDRA-6931)
 * Optimize CounterColumn#reconcile() (CASSANDRA-6953)
 * Properly remove 1.2 sstable support in 2.1 (CASSANDRA-6869)
 * Lock counter cells, not partitions (CASSANDRA-6880)
 * Track presence of legacy counter shards in sstables (CASSANDRA-6888)
 * Ensure safe resource cleanup when replacing sstables (CASSANDRA-6912)
 * Add failure handler to async callback (CASSANDRA-6747)
 * Fix AE when closing SSTable without releasing reference (CASSANDRA-7000)
 * Clean up IndexInfo on keyspace/table drops (CASSANDRA-6924)
 * Only snapshot relative SSTables when sequential repair (CASSANDRA-7024)
 * Require nodetool rebuild_index to specify index names (CASSANDRA-7038)
 * fix cassandra stress errors on reads with native protocol (CASSANDRA-7033)
 * Use OpOrder to guard sstable references for reads (CASSANDRA-6919)
 * Preemptive opening of compaction result (CASSANDRA-6916)
 * Multi-threaded scrub/cleanup/upgradesstables (CASSANDRA-5547)
 * Optimize cellname comparison (CASSANDRA-6934)
 * Native protocol v3 (CASSANDRA-6855)
 * Optimize Cell liveness checks and clean up Cell (CASSANDRA-7119)
 * Support consistent range movements (CASSANDRA-2434)
Merged from 2.0:
 * Starting threads in OutboundTcpConnectionPool constructor causes race conditions (CASSANDRA-7177)
 * Allow overriding cassandra-rackdc.properties file (CASSANDRA-7072)
 * Set JMX RMI port to 7199 (CASSANDRA-7087)
 * Use LOCAL_QUORUM for data reads at LOCAL_SERIAL (CASSANDRA-6939)
 * Log a warning for large batches (CASSANDRA-6487)
 * Put nodes in hibernate when join_ring is false (CASSANDRA-6961)
 * Avoid early loading of non-system keyspaces before compaction-leftovers 
   cleanup at startup (CASSANDRA-6913)
 * Restrict Windows to parallel repairs (CASSANDRA-6907)
 * (Hadoop) Allow manually specifying start/end tokens in CFIF (CASSANDRA-6436)
 * Fix NPE in MeteredFlusher (CASSANDRA-6820)
 * Fix race processing range scan responses (CASSANDRA-6820)
 * Allow deleting snapshots from dropped keyspaces (CASSANDRA-6821)
 * Add uuid() function (CASSANDRA-6473)
 * Omit tombstones from schema digests (CASSANDRA-6862)
 * Include correct consistencyLevel in LWT timeout (CASSANDRA-6884)
 * Lower chances for losing new SSTables during nodetool refresh and
   ColumnFamilyStore.loadNewSSTables (CASSANDRA-6514)
 * Add support for DELETE ... IF EXISTS to CQL3 (CASSANDRA-5708)
 * Update hadoop_cql3_word_count example (CASSANDRA-6793)
 * Fix handling of RejectedExecution in sync Thrift server (CASSANDRA-6788)
 * Log more information when exceeding tombstone_warn_threshold (CASSANDRA-6865)
 * Fix truncate to not abort due to unreachable fat clients (CASSANDRA-6864)
 * Fix schema concurrency exceptions (CASSANDRA-6841)
 * Fix leaking validator FH in StreamWriter (CASSANDRA-6832)
 * fix nodetool getsstables for blob PK (CASSANDRA-6803)
 * Fix saving triggers to schema (CASSANDRA-6789)
 * Fix trigger mutations when base mutation list is immutable (CASSANDRA-6790)
 * Fix accounting in FileCacheService to allow re-using RAR (CASSANDRA-6838)
 * Fix static counter columns (CASSANDRA-6827)
 * Restore expiring->deleted (cell) compaction optimization (CASSANDRA-6844)
 * Fix CompactionManager.needsCleanup (CASSANDRA-6845)
 * Correctly compare BooleanType values other than 0 and 1 (CASSANDRA-6779)
 * Read message id as string from earlier versions (CASSANDRA-6840)
 * Properly use the Paxos consistency for (non-protocol) batch (CASSANDRA-6837)
 * Add paranoid disk failure option (CASSANDRA-6646)
 * Improve PerRowSecondaryIndex performance (CASSANDRA-6876)
 * Extend triggers to support CAS updates (CASSANDRA-6882)
 * Static columns with IF NOT EXISTS don't always work as expected (CASSANDRA-6873)
 * Fix paging with SELECT DISTINCT (CASSANDRA-6857)
 * Fix UnsupportedOperationException on CAS timeout (CASSANDRA-6923)
 * Improve MeteredFlusher handling of MF-unaffected column families
   (CASSANDRA-6867)
 * Add CqlRecordReader using native pagination (CASSANDRA-6311)
 * Add QueryHandler interface (CASSANDRA-6659)
 * Track liveRatio per-memtable, not per-CF (CASSANDRA-6945)
 * Make sure upgradesstables keeps sstable level (CASSANDRA-6958)
 * Fix LIMIT with static columns (CASSANDRA-6956)
 * Fix clash with CQL column name in thrift validation (CASSANDRA-6892)
 * Fix error with super columns in mixed 1.2-2.0 clusters (CASSANDRA-6966)
 * Fix bad skip of sstables on slice query with composite start/finish (CASSANDRA-6825)
 * Fix unintended update with conditional statement (CASSANDRA-6893)
 * Fix map element access in IF (CASSANDRA-6914)
 * Avoid costly range calculations for range queries on system keyspaces
   (CASSANDRA-6906)
 * Fix SSTable not released if stream session fails (CASSANDRA-6818)
 * Avoid build failure due to ANTLR timeout (CASSANDRA-6991)
 * Queries on compact tables can return more rows that requested (CASSANDRA-7052)
 * USING TIMESTAMP for batches does not work (CASSANDRA-7053)
 * Fix performance regression from CASSANDRA-5614 (CASSANDRA-6949)
 * Ensure that batchlog and hint timeouts do not produce hints (CASSANDRA-7058)
 * Merge groupable mutations in TriggerExecutor#execute() (CASSANDRA-7047)
 * Plug holes in resource release when wiring up StreamSession (CASSANDRA-7073)
 * Re-add parameter columns to tracing session (CASSANDRA-6942)
 * Preserves CQL metadata when updating table from thrift (CASSANDRA-6831)
Merged from 1.2:
 * Fix nodetool display with vnodes (CASSANDRA-7082)
 * Add UNLOGGED, COUNTER options to BATCH documentation (CASSANDRA-6816)
 * add extra SSL cipher suites (CASSANDRA-6613)
 * fix nodetool getsstables for blob PK (CASSANDRA-6803)
 * Fix BatchlogManager#deleteBatch() use of millisecond timestamps
   (CASSANDRA-6822)
 * Continue assassinating even if the endpoint vanishes (CASSANDRA-6787)
 * Schedule schema pulls on change (CASSANDRA-6971)
 * Non-droppable verbs shouldn't be dropped from OTC (CASSANDRA-6980)
 * Shutdown batchlog executor in SS#drain() (CASSANDRA-7025)
 * Fix batchlog to account for CF truncation records (CASSANDRA-6999)
 * Fix CQLSH parsing of functions and BLOB literals (CASSANDRA-7018)
 * Properly load trustore in the native protocol (CASSANDRA-6847)
 * Always clean up references in SerializingCache (CASSANDRA-6994)
 * Don't shut MessagingService down when replacing a node (CASSANDRA-6476)
 * fix npe when doing -Dcassandra.fd_initial_value_ms (CASSANDRA-6751)


2.0.6
 * Avoid race-prone second "scrub" of system keyspace (CASSANDRA-6797)
 * Pool CqlRecordWriter clients by inetaddress rather than Range
   (CASSANDRA-6665)
 * Fix compaction_history timestamps (CASSANDRA-6784)
 * Compare scores of full replica ordering in DES (CASSANDRA-6683)
 * fix CME in SessionInfo updateProgress affecting netstats (CASSANDRA-6577)
 * Allow repairing between specific replicas (CASSANDRA-6440)
 * Allow per-dc enabling of hints (CASSANDRA-6157)
 * Add compatibility for Hadoop 0.2.x (CASSANDRA-5201)
 * Fix EstimatedHistogram races (CASSANDRA-6682)
 * Failure detector correctly converts initial value to nanos (CASSANDRA-6658)
 * Add nodetool taketoken to relocate vnodes (CASSANDRA-4445)
 * Fix upgradesstables NPE for non-CF-based indexes (CASSANDRA-6645)
 * Expose bulk loading progress over JMX (CASSANDRA-4757)
 * Correctly handle null with IF conditions and TTL (CASSANDRA-6623)
 * Account for range/row tombstones in tombstone drop
   time histogram (CASSANDRA-6522)
 * Stop CommitLogSegment.close() from calling sync() (CASSANDRA-6652)
 * Make commitlog failure handling configurable (CASSANDRA-6364)
 * Avoid overlaps in LCS (CASSANDRA-6688)
 * Improve support for paginating over composites (CASSANDRA-4851)
 * Fix count(*) queries in a mixed cluster (CASSANDRA-6707)
 * Improve repair tasks(snapshot, differencing) concurrency (CASSANDRA-6566)
 * Fix replaying pre-2.0 commit logs (CASSANDRA-6714)
 * Add static columns to CQL3 (CASSANDRA-6561)
 * Optimize single partition batch statements (CASSANDRA-6737)
 * Disallow post-query re-ordering when paging (CASSANDRA-6722)
 * Fix potential paging bug with deleted columns (CASSANDRA-6748)
 * Fix NPE on BulkLoader caused by losing StreamEvent (CASSANDRA-6636)
 * Fix truncating compression metadata (CASSANDRA-6791)
 * Add CMSClassUnloadingEnabled JVM option (CASSANDRA-6541)
 * Catch memtable flush exceptions during shutdown (CASSANDRA-6735)
 * Fix upgradesstables NPE for non-CF-based indexes (CASSANDRA-6645)
 * Fix UPDATE updating PRIMARY KEY columns implicitly (CASSANDRA-6782)
 * Fix IllegalArgumentException when updating from 1.2 with SuperColumns
   (CASSANDRA-6733)
 * FBUtilities.singleton() should use the CF comparator (CASSANDRA-6778)
 * Fix CQLSStableWriter.addRow(Map<String, Object>) (CASSANDRA-6526)
 * Fix HSHA server introducing corrupt data (CASSANDRA-6285)
 * Fix CAS conditions for COMPACT STORAGE tables (CASSANDRA-6813)
 * Fix saving triggers to schema (CASSANDRA-6789)
 * Fix trigger mutations when base mutation list is immutable (CASSANDRA-6790)
 * Fix accounting in FileCacheService to allow re-using RAR (CASSANDRA-6838)
 * Fix static counter columns (CASSANDRA-6827)
 * Restore expiring->deleted (cell) compaction optimization (CASSANDRA-6844)
 * Fix CompactionManager.needsCleanup (CASSANDRA-6845)
 * Correctly compare BooleanType values other than 0 and 1 (CASSANDRA-6779)
 * Read message id as string from earlier versions (CASSANDRA-6840)
 * Properly use the Paxos consistency for (non-protocol) batch (CASSANDRA-6837)


2.1.0-beta1
 * Add flush directory distinct from compaction directories (CASSANDRA-6357)
 * Require JNA by default (CASSANDRA-6575)
 * add listsnapshots command to nodetool (CASSANDRA-5742)
 * Introduce AtomicBTreeColumns (CASSANDRA-6271, 6692)
 * Multithreaded commitlog (CASSANDRA-3578)
 * allocate fixed index summary memory pool and resample cold index summaries 
   to use less memory (CASSANDRA-5519)
 * Removed multithreaded compaction (CASSANDRA-6142)
 * Parallelize fetching rows for low-cardinality indexes (CASSANDRA-1337)
 * change logging from log4j to logback (CASSANDRA-5883)
 * switch to LZ4 compression for internode communication (CASSANDRA-5887)
 * Stop using Thrift-generated Index* classes internally (CASSANDRA-5971)
 * Remove 1.2 network compatibility code (CASSANDRA-5960)
 * Remove leveled json manifest migration code (CASSANDRA-5996)
 * Remove CFDefinition (CASSANDRA-6253)
 * Use AtomicIntegerFieldUpdater in RefCountedMemory (CASSANDRA-6278)
 * User-defined types for CQL3 (CASSANDRA-5590)
 * Use of o.a.c.metrics in nodetool (CASSANDRA-5871, 6406)
 * Batch read from OTC's queue and cleanup (CASSANDRA-1632)
 * Secondary index support for collections (CASSANDRA-4511, 6383)
 * SSTable metadata(Stats.db) format change (CASSANDRA-6356)
 * Push composites support in the storage engine
   (CASSANDRA-5417, CASSANDRA-6520)
 * Add snapshot space used to cfstats (CASSANDRA-6231)
 * Add cardinality estimator for key count estimation (CASSANDRA-5906)
 * CF id is changed to be non-deterministic. Data dir/key cache are created
   uniquely for CF id (CASSANDRA-5202)
 * New counters implementation (CASSANDRA-6504)
 * Replace UnsortedColumns, EmptyColumns, TreeMapBackedSortedColumns with new
   ArrayBackedSortedColumns (CASSANDRA-6630, CASSANDRA-6662, CASSANDRA-6690)
 * Add option to use row cache with a given amount of rows (CASSANDRA-5357)
 * Avoid repairing already repaired data (CASSANDRA-5351)
 * Reject counter updates with USING TTL/TIMESTAMP (CASSANDRA-6649)
 * Replace index_interval with min/max_index_interval (CASSANDRA-6379)
 * Lift limitation that order by columns must be selected for IN queries (CASSANDRA-4911)


2.0.5
 * Reduce garbage generated by bloom filter lookups (CASSANDRA-6609)
 * Add ks.cf names to tombstone logging (CASSANDRA-6597)
 * Use LOCAL_QUORUM for LWT operations at LOCAL_SERIAL (CASSANDRA-6495)
 * Wait for gossip to settle before accepting client connections (CASSANDRA-4288)
 * Delete unfinished compaction incrementally (CASSANDRA-6086)
 * Allow specifying custom secondary index options in CQL3 (CASSANDRA-6480)
 * Improve replica pinning for cache efficiency in DES (CASSANDRA-6485)
 * Fix LOCAL_SERIAL from thrift (CASSANDRA-6584)
 * Don't special case received counts in CAS timeout exceptions (CASSANDRA-6595)
 * Add support for 2.1 global counter shards (CASSANDRA-6505)
 * Fix NPE when streaming connection is not yet established (CASSANDRA-6210)
 * Avoid rare duplicate read repair triggering (CASSANDRA-6606)
 * Fix paging discardFirst (CASSANDRA-6555)
 * Fix ArrayIndexOutOfBoundsException in 2ndary index query (CASSANDRA-6470)
 * Release sstables upon rebuilding 2i (CASSANDRA-6635)
 * Add AbstractCompactionStrategy.startup() method (CASSANDRA-6637)
 * SSTableScanner may skip rows during cleanup (CASSANDRA-6638)
 * sstables from stalled repair sessions can resurrect deleted data (CASSANDRA-6503)
 * Switch stress to use ITransportFactory (CASSANDRA-6641)
 * Fix IllegalArgumentException during prepare (CASSANDRA-6592)
 * Fix possible loss of 2ndary index entries during compaction (CASSANDRA-6517)
 * Fix direct Memory on architectures that do not support unaligned long access
   (CASSANDRA-6628)
 * Let scrub optionally skip broken counter partitions (CASSANDRA-5930)
Merged from 1.2:
 * fsync compression metadata (CASSANDRA-6531)
 * Validate CF existence on execution for prepared statement (CASSANDRA-6535)
 * Add ability to throttle batchlog replay (CASSANDRA-6550)
 * Fix executing LOCAL_QUORUM with SimpleStrategy (CASSANDRA-6545)
 * Avoid StackOverflow when using large IN queries (CASSANDRA-6567)
 * Nodetool upgradesstables includes secondary indexes (CASSANDRA-6598)
 * Paginate batchlog replay (CASSANDRA-6569)
 * skip blocking on streaming during drain (CASSANDRA-6603)
 * Improve error message when schema doesn't match loaded sstable (CASSANDRA-6262)
 * Add properties to adjust FD initial value and max interval (CASSANDRA-4375)
 * Fix preparing with batch and delete from collection (CASSANDRA-6607)
 * Fix ABSC reverse iterator's remove() method (CASSANDRA-6629)
 * Handle host ID conflicts properly (CASSANDRA-6615)
 * Move handling of migration event source to solve bootstrap race. (CASSANDRA-6648)
 * Make sure compaction throughput value doesn't overflow with int math (CASSANDRA-6647)


2.0.4
 * Allow removing snapshots of no-longer-existing CFs (CASSANDRA-6418)
 * add StorageService.stopDaemon() (CASSANDRA-4268)
 * add IRE for invalid CF supplied to get_count (CASSANDRA-5701)
 * add client encryption support to sstableloader (CASSANDRA-6378)
 * Fix accept() loop for SSL sockets post-shutdown (CASSANDRA-6468)
 * Fix size-tiered compaction in LCS L0 (CASSANDRA-6496)
 * Fix assertion failure in filterColdSSTables (CASSANDRA-6483)
 * Fix row tombstones in larger-than-memory compactions (CASSANDRA-6008)
 * Fix cleanup ClassCastException (CASSANDRA-6462)
 * Reduce gossip memory use by interning VersionedValue strings (CASSANDRA-6410)
 * Allow specifying datacenters to participate in a repair (CASSANDRA-6218)
 * Fix divide-by-zero in PCI (CASSANDRA-6403)
 * Fix setting last compacted key in the wrong level for LCS (CASSANDRA-6284)
 * Add millisecond precision formats to the timestamp parser (CASSANDRA-6395)
 * Expose a total memtable size metric for a CF (CASSANDRA-6391)
 * cqlsh: handle symlinks properly (CASSANDRA-6425)
 * Fix potential infinite loop when paging query with IN (CASSANDRA-6464)
 * Fix assertion error in AbstractQueryPager.discardFirst (CASSANDRA-6447)
 * Fix streaming older SSTable yields unnecessary tombstones (CASSANDRA-6527)
Merged from 1.2:
 * Improved error message on bad properties in DDL queries (CASSANDRA-6453)
 * Randomize batchlog candidates selection (CASSANDRA-6481)
 * Fix thundering herd on endpoint cache invalidation (CASSANDRA-6345, 6485)
 * Improve batchlog write performance with vnodes (CASSANDRA-6488)
 * cqlsh: quote single quotes in strings inside collections (CASSANDRA-6172)
 * Improve gossip performance for typical messages (CASSANDRA-6409)
 * Throw IRE if a prepared statement has more markers than supported 
   (CASSANDRA-5598)
 * Expose Thread metrics for the native protocol server (CASSANDRA-6234)
 * Change snapshot response message verb to INTERNAL to avoid dropping it 
   (CASSANDRA-6415)
 * Warn when collection read has > 65K elements (CASSANDRA-5428)
 * Fix cache persistence when both row and key cache are enabled 
   (CASSANDRA-6413)
 * (Hadoop) add describe_local_ring (CASSANDRA-6268)
 * Fix handling of concurrent directory creation failure (CASSANDRA-6459)
 * Allow executing CREATE statements multiple times (CASSANDRA-6471)
 * Don't send confusing info with timeouts (CASSANDRA-6491)
 * Don't resubmit counter mutation runnables internally (CASSANDRA-6427)
 * Don't drop local mutations without a hint (CASSANDRA-6510)
 * Don't allow null max_hint_window_in_ms (CASSANDRA-6419)
 * Validate SliceRange start and finish lengths (CASSANDRA-6521)


2.0.3
 * Fix FD leak on slice read path (CASSANDRA-6275)
 * Cancel read meter task when closing SSTR (CASSANDRA-6358)
 * free off-heap IndexSummary during bulk (CASSANDRA-6359)
 * Recover from IOException in accept() thread (CASSANDRA-6349)
 * Improve Gossip tolerance of abnormally slow tasks (CASSANDRA-6338)
 * Fix trying to hint timed out counter writes (CASSANDRA-6322)
 * Allow restoring specific columnfamilies from archived CL (CASSANDRA-4809)
 * Avoid flushing compaction_history after each operation (CASSANDRA-6287)
 * Fix repair assertion error when tombstones expire (CASSANDRA-6277)
 * Skip loading corrupt key cache (CASSANDRA-6260)
 * Fixes for compacting larger-than-memory rows (CASSANDRA-6274)
 * Compact hottest sstables first and optionally omit coldest from
   compaction entirely (CASSANDRA-6109)
 * Fix modifying column_metadata from thrift (CASSANDRA-6182)
 * cqlsh: fix LIST USERS output (CASSANDRA-6242)
 * Add IRequestSink interface (CASSANDRA-6248)
 * Update memtable size while flushing (CASSANDRA-6249)
 * Provide hooks around CQL2/CQL3 statement execution (CASSANDRA-6252)
 * Require Permission.SELECT for CAS updates (CASSANDRA-6247)
 * New CQL-aware SSTableWriter (CASSANDRA-5894)
 * Reject CAS operation when the protocol v1 is used (CASSANDRA-6270)
 * Correctly throw error when frame too large (CASSANDRA-5981)
 * Fix serialization bug in PagedRange with 2ndary indexes (CASSANDRA-6299)
 * Fix CQL3 table validation in Thrift (CASSANDRA-6140)
 * Fix bug missing results with IN clauses (CASSANDRA-6327)
 * Fix paging with reversed slices (CASSANDRA-6343)
 * Set minTimestamp correctly to be able to drop expired sstables (CASSANDRA-6337)
 * Support NaN and Infinity as float literals (CASSANDRA-6003)
 * Remove RF from nodetool ring output (CASSANDRA-6289)
 * Fix attempting to flush empty rows (CASSANDRA-6374)
 * Fix potential out of bounds exception when paging (CASSANDRA-6333)
Merged from 1.2:
 * Optimize FD phi calculation (CASSANDRA-6386)
 * Improve initial FD phi estimate when starting up (CASSANDRA-6385)
 * Don't list CQL3 table in CLI describe even if named explicitely 
   (CASSANDRA-5750)
 * Invalidate row cache when dropping CF (CASSANDRA-6351)
 * add non-jamm path for cached statements (CASSANDRA-6293)
 * (Hadoop) Require CFRR batchSize to be at least 2 (CASSANDRA-6114)
 * Fix altering column types (CASSANDRA-6185)
 * cqlsh: fix CREATE/ALTER WITH completion (CASSANDRA-6196)
 * add windows bat files for shell commands (CASSANDRA-6145)
 * Fix potential stack overflow during range tombstones insertion (CASSANDRA-6181)
 * (Hadoop) Make LOCAL_ONE the default consistency level (CASSANDRA-6214)
 * Require logging in for Thrift CQL2/3 statement preparation (CASSANDRA-6254)
 * restrict max_num_tokens to 1536 (CASSANDRA-6267)
 * Nodetool gets default JMX port from cassandra-env.sh (CASSANDRA-6273)
 * make calculatePendingRanges asynchronous (CASSANDRA-6244)
 * Remove blocking flushes in gossip thread (CASSANDRA-6297)
 * Fix potential socket leak in connectionpool creation (CASSANDRA-6308)
 * Allow LOCAL_ONE/LOCAL_QUORUM to work with SimpleStrategy (CASSANDRA-6238)
 * cqlsh: handle 'null' as session duration (CASSANDRA-6317)
 * Fix json2sstable handling of range tombstones (CASSANDRA-6316)
 * Fix missing one row in reverse query (CASSANDRA-6330)
 * Fix reading expired row value from row cache (CASSANDRA-6325)
 * Fix AssertionError when doing set element deletion (CASSANDRA-6341)
 * Make CL code for the native protocol match the one in C* 2.0
   (CASSANDRA-6347)
 * Disallow altering CQL3 table from thrift (CASSANDRA-6370)
 * Fix size computation of prepared statement (CASSANDRA-6369)


2.0.2
 * Update FailureDetector to use nanontime (CASSANDRA-4925)
 * Fix FileCacheService regressions (CASSANDRA-6149)
 * Never return WriteTimeout for CL.ANY (CASSANDRA-6132)
 * Fix race conditions in bulk loader (CASSANDRA-6129)
 * Add configurable metrics reporting (CASSANDRA-4430)
 * drop queries exceeding a configurable number of tombstones (CASSANDRA-6117)
 * Track and persist sstable read activity (CASSANDRA-5515)
 * Fixes for speculative retry (CASSANDRA-5932, CASSANDRA-6194)
 * Improve memory usage of metadata min/max column names (CASSANDRA-6077)
 * Fix thrift validation refusing row markers on CQL3 tables (CASSANDRA-6081)
 * Fix insertion of collections with CAS (CASSANDRA-6069)
 * Correctly send metadata on SELECT COUNT (CASSANDRA-6080)
 * Track clients' remote addresses in ClientState (CASSANDRA-6070)
 * Create snapshot dir if it does not exist when migrating
   leveled manifest (CASSANDRA-6093)
 * make sequential nodetool repair the default (CASSANDRA-5950)
 * Add more hooks for compaction strategy implementations (CASSANDRA-6111)
 * Fix potential NPE on composite 2ndary indexes (CASSANDRA-6098)
 * Delete can potentially be skipped in batch (CASSANDRA-6115)
 * Allow alter keyspace on system_traces (CASSANDRA-6016)
 * Disallow empty column names in cql (CASSANDRA-6136)
 * Use Java7 file-handling APIs and fix file moving on Windows (CASSANDRA-5383)
 * Save compaction history to system keyspace (CASSANDRA-5078)
 * Fix NPE if StorageService.getOperationMode() is executed before full startup (CASSANDRA-6166)
 * CQL3: support pre-epoch longs for TimestampType (CASSANDRA-6212)
 * Add reloadtriggers command to nodetool (CASSANDRA-4949)
 * cqlsh: ignore empty 'value alias' in DESCRIBE (CASSANDRA-6139)
 * Fix sstable loader (CASSANDRA-6205)
 * Reject bootstrapping if the node already exists in gossip (CASSANDRA-5571)
 * Fix NPE while loading paxos state (CASSANDRA-6211)
 * cqlsh: add SHOW SESSION <tracing-session> command (CASSANDRA-6228)
 * Reject bootstrapping if the node already exists in gossip (CASSANDRA-5571)
 * Fix NPE while loading paxos state (CASSANDRA-6211)
 * cqlsh: add SHOW SESSION <tracing-session> command (CASSANDRA-6228)
Merged from 1.2:
 * (Hadoop) Require CFRR batchSize to be at least 2 (CASSANDRA-6114)
 * Add a warning for small LCS sstable size (CASSANDRA-6191)
 * Add ability to list specific KS/CF combinations in nodetool cfstats (CASSANDRA-4191)
 * Mark CF clean if a mutation raced the drop and got it marked dirty (CASSANDRA-5946)
 * Add a LOCAL_ONE consistency level (CASSANDRA-6202)
 * Limit CQL prepared statement cache by size instead of count (CASSANDRA-6107)
 * Tracing should log write failure rather than raw exceptions (CASSANDRA-6133)
 * lock access to TM.endpointToHostIdMap (CASSANDRA-6103)
 * Allow estimated memtable size to exceed slab allocator size (CASSANDRA-6078)
 * Start MeteredFlusher earlier to prevent OOM during CL replay (CASSANDRA-6087)
 * Avoid sending Truncate command to fat clients (CASSANDRA-6088)
 * Allow cache-keys-to-save to be set at runtime (CASSANDRA-5980)
 * Allow where clause conditions to be in parenthesis (CASSANDRA-6037)
 * Do not open non-ssl storage port if encryption option is all (CASSANDRA-3916)
 * Move batchlog replay to its own executor (CASSANDRA-6079)
 * Add tombstone debug threshold and histogram (CASSANDRA-6042, 6057)
 * Enable tcp keepalive on incoming connections (CASSANDRA-4053)
 * Fix fat client schema pull NPE (CASSANDRA-6089)
 * Fix memtable flushing for indexed tables (CASSANDRA-6112)
 * Fix skipping columns with multiple slices (CASSANDRA-6119)
 * Expose connected thrift + native client counts (CASSANDRA-5084)
 * Optimize auth setup (CASSANDRA-6122)
 * Trace index selection (CASSANDRA-6001)
 * Update sstablesPerReadHistogram to use biased sampling (CASSANDRA-6164)
 * Log UnknownColumnfamilyException when closing socket (CASSANDRA-5725)
 * Properly error out on CREATE INDEX for counters table (CASSANDRA-6160)
 * Handle JMX notification failure for repair (CASSANDRA-6097)
 * (Hadoop) Fetch no more than 128 splits in parallel (CASSANDRA-6169)
 * stress: add username/password authentication support (CASSANDRA-6068)
 * Fix indexed queries with row cache enabled on parent table (CASSANDRA-5732)
 * Fix compaction race during columnfamily drop (CASSANDRA-5957)
 * Fix validation of empty column names for compact tables (CASSANDRA-6152)
 * Skip replaying mutations that pass CRC but fail to deserialize (CASSANDRA-6183)
 * Rework token replacement to use replace_address (CASSANDRA-5916)
 * Fix altering column types (CASSANDRA-6185)
 * cqlsh: fix CREATE/ALTER WITH completion (CASSANDRA-6196)
 * Fix altering column types (CASSANDRA-6185)
 * cqlsh: fix CREATE/ALTER WITH completion (CASSANDRA-6196)
 * add windows bat files for shell commands (CASSANDRA-6145)
 * Fix potential stack overflow during range tombstones insertion (CASSANDRA-6181)
 * (Hadoop) Make LOCAL_ONE the default consistency level (CASSANDRA-6214)


2.0.1
 * Fix bug that could allow reading deleted data temporarily (CASSANDRA-6025)
 * Improve memory use defaults (CASSANDRA-6059)
 * Make ThriftServer more easlly extensible (CASSANDRA-6058)
 * Remove Hadoop dependency from ITransportFactory (CASSANDRA-6062)
 * add file_cache_size_in_mb setting (CASSANDRA-5661)
 * Improve error message when yaml contains invalid properties (CASSANDRA-5958)
 * Improve leveled compaction's ability to find non-overlapping L0 compactions
   to work on concurrently (CASSANDRA-5921)
 * Notify indexer of columns shadowed by range tombstones (CASSANDRA-5614)
 * Log Merkle tree stats (CASSANDRA-2698)
 * Switch from crc32 to adler32 for compressed sstable checksums (CASSANDRA-5862)
 * Improve offheap memcpy performance (CASSANDRA-5884)
 * Use a range aware scanner for cleanup (CASSANDRA-2524)
 * Cleanup doesn't need to inspect sstables that contain only local data
   (CASSANDRA-5722)
 * Add ability for CQL3 to list partition keys (CASSANDRA-4536)
 * Improve native protocol serialization (CASSANDRA-5664)
 * Upgrade Thrift to 0.9.1 (CASSANDRA-5923)
 * Require superuser status for adding triggers (CASSANDRA-5963)
 * Make standalone scrubber handle old and new style leveled manifest
   (CASSANDRA-6005)
 * Fix paxos bugs (CASSANDRA-6012, 6013, 6023)
 * Fix paged ranges with multiple replicas (CASSANDRA-6004)
 * Fix potential AssertionError during tracing (CASSANDRA-6041)
 * Fix NPE in sstablesplit (CASSANDRA-6027)
 * Migrate pre-2.0 key/value/column aliases to system.schema_columns
   (CASSANDRA-6009)
 * Paging filter empty rows too agressively (CASSANDRA-6040)
 * Support variadic parameters for IN clauses (CASSANDRA-4210)
 * cqlsh: return the result of CAS writes (CASSANDRA-5796)
 * Fix validation of IN clauses with 2ndary indexes (CASSANDRA-6050)
 * Support named bind variables in CQL (CASSANDRA-6033)
Merged from 1.2:
 * Allow cache-keys-to-save to be set at runtime (CASSANDRA-5980)
 * Avoid second-guessing out-of-space state (CASSANDRA-5605)
 * Tuning knobs for dealing with large blobs and many CFs (CASSANDRA-5982)
 * (Hadoop) Fix CQLRW for thrift tables (CASSANDRA-6002)
 * Fix possible divide-by-zero in HHOM (CASSANDRA-5990)
 * Allow local batchlog writes for CL.ANY (CASSANDRA-5967)
 * Upgrade metrics-core to version 2.2.0 (CASSANDRA-5947)
 * Add snitch, schema version, cluster, partitioner to JMX (CASSANDRA-5881)
 * Fix CqlRecordWriter with composite keys (CASSANDRA-5949)
 * Add snitch, schema version, cluster, partitioner to JMX (CASSANDRA-5881)
 * Allow disabling SlabAllocator (CASSANDRA-5935)
 * Make user-defined compaction JMX blocking (CASSANDRA-4952)
 * Fix streaming does not transfer wrapped range (CASSANDRA-5948)
 * Fix loading index summary containing empty key (CASSANDRA-5965)
 * Correctly handle limits in CompositesSearcher (CASSANDRA-5975)
 * Pig: handle CQL collections (CASSANDRA-5867)
 * Pass the updated cf to the PRSI index() method (CASSANDRA-5999)
 * Allow empty CQL3 batches (as no-op) (CASSANDRA-5994)
 * Support null in CQL3 functions (CASSANDRA-5910)
 * Replace the deprecated MapMaker with CacheLoader (CASSANDRA-6007)
 * Add SSTableDeletingNotification to DataTracker (CASSANDRA-6010)
 * Fix snapshots in use get deleted during snapshot repair (CASSANDRA-6011)
 * Move hints and exception count to o.a.c.metrics (CASSANDRA-6017)
 * Fix memory leak in snapshot repair (CASSANDRA-6047)
 * Fix sstable2sjon for CQL3 tables (CASSANDRA-5852)


2.0.0
 * Fix thrift validation when inserting into CQL3 tables (CASSANDRA-5138)
 * Fix periodic memtable flushing behavior with clean memtables (CASSANDRA-5931)
 * Fix dateOf() function for pre-2.0 timestamp columns (CASSANDRA-5928)
 * Fix SSTable unintentionally loads BF when opened for batch (CASSANDRA-5938)
 * Add stream session progress to JMX (CASSANDRA-4757)
 * Fix NPE during CAS operation (CASSANDRA-5925)
Merged from 1.2:
 * Fix getBloomFilterDiskSpaceUsed for AlwaysPresentFilter (CASSANDRA-5900)
 * Don't announce schema version until we've loaded the changes locally
   (CASSANDRA-5904)
 * Fix to support off heap bloom filters size greater than 2 GB (CASSANDRA-5903)
 * Properly handle parsing huge map and set literals (CASSANDRA-5893)


2.0.0-rc2
 * enable vnodes by default (CASSANDRA-5869)
 * fix CAS contention timeout (CASSANDRA-5830)
 * fix HsHa to respect max frame size (CASSANDRA-4573)
 * Fix (some) 2i on composite components omissions (CASSANDRA-5851)
 * cqlsh: add DESCRIBE FULL SCHEMA variant (CASSANDRA-5880)
Merged from 1.2:
 * Correctly validate sparse composite cells in scrub (CASSANDRA-5855)
 * Add KeyCacheHitRate metric to CF metrics (CASSANDRA-5868)
 * cqlsh: add support for multiline comments (CASSANDRA-5798)
 * Handle CQL3 SELECT duplicate IN restrictions on clustering columns
   (CASSANDRA-5856)


2.0.0-rc1
 * improve DecimalSerializer performance (CASSANDRA-5837)
 * fix potential spurious wakeup in AsyncOneResponse (CASSANDRA-5690)
 * fix schema-related trigger issues (CASSANDRA-5774)
 * Better validation when accessing CQL3 table from thrift (CASSANDRA-5138)
 * Fix assertion error during repair (CASSANDRA-5801)
 * Fix range tombstone bug (CASSANDRA-5805)
 * DC-local CAS (CASSANDRA-5797)
 * Add a native_protocol_version column to the system.local table (CASSANRDA-5819)
 * Use index_interval from cassandra.yaml when upgraded (CASSANDRA-5822)
 * Fix buffer underflow on socket close (CASSANDRA-5792)
Merged from 1.2:
 * Fix reading DeletionTime from 1.1-format sstables (CASSANDRA-5814)
 * cqlsh: add collections support to COPY (CASSANDRA-5698)
 * retry important messages for any IOException (CASSANDRA-5804)
 * Allow empty IN relations in SELECT/UPDATE/DELETE statements (CASSANDRA-5626)
 * cqlsh: fix crashing on Windows due to libedit detection (CASSANDRA-5812)
 * fix bulk-loading compressed sstables (CASSANDRA-5820)
 * (Hadoop) fix quoting in CqlPagingRecordReader and CqlRecordWriter 
   (CASSANDRA-5824)
 * update default LCS sstable size to 160MB (CASSANDRA-5727)
 * Allow compacting 2Is via nodetool (CASSANDRA-5670)
 * Hex-encode non-String keys in OPP (CASSANDRA-5793)
 * nodetool history logging (CASSANDRA-5823)
 * (Hadoop) fix support for Thrift tables in CqlPagingRecordReader 
   (CASSANDRA-5752)
 * add "all time blocked" to StatusLogger output (CASSANDRA-5825)
 * Future-proof inter-major-version schema migrations (CASSANDRA-5845)
 * (Hadoop) add CqlPagingRecordReader support for ReversedType in Thrift table
   (CASSANDRA-5718)
 * Add -no-snapshot option to scrub (CASSANDRA-5891)
 * Fix to support off heap bloom filters size greater than 2 GB (CASSANDRA-5903)
 * Properly handle parsing huge map and set literals (CASSANDRA-5893)
 * Fix LCS L0 compaction may overlap in L1 (CASSANDRA-5907)
 * New sstablesplit tool to split large sstables offline (CASSANDRA-4766)
 * Fix potential deadlock in native protocol server (CASSANDRA-5926)
 * Disallow incompatible type change in CQL3 (CASSANDRA-5882)
Merged from 1.1:
 * Correctly validate sparse composite cells in scrub (CASSANDRA-5855)


2.0.0-beta2
 * Replace countPendingHints with Hints Created metric (CASSANDRA-5746)
 * Allow nodetool with no args, and with help to run without a server (CASSANDRA-5734)
 * Cleanup AbstractType/TypeSerializer classes (CASSANDRA-5744)
 * Remove unimplemented cli option schema-mwt (CASSANDRA-5754)
 * Support range tombstones in thrift (CASSANDRA-5435)
 * Normalize table-manipulating CQL3 statements' class names (CASSANDRA-5759)
 * cqlsh: add missing table options to DESCRIBE output (CASSANDRA-5749)
 * Fix assertion error during repair (CASSANDRA-5757)
 * Fix bulkloader (CASSANDRA-5542)
 * Add LZ4 compression to the native protocol (CASSANDRA-5765)
 * Fix bugs in the native protocol v2 (CASSANDRA-5770)
 * CAS on 'primary key only' table (CASSANDRA-5715)
 * Support streaming SSTables of old versions (CASSANDRA-5772)
 * Always respect protocol version in native protocol (CASSANDRA-5778)
 * Fix ConcurrentModificationException during streaming (CASSANDRA-5782)
 * Update deletion timestamp in Commit#updatesWithPaxosTime (CASSANDRA-5787)
 * Thrift cas() method crashes if input columns are not sorted (CASSANDRA-5786)
 * Order columns names correctly when querying for CAS (CASSANDRA-5788)
 * Fix streaming retry (CASSANDRA-5775)
Merged from 1.2:
 * if no seeds can be a reached a node won't start in a ring by itself (CASSANDRA-5768)
 * add cassandra.unsafesystem property (CASSANDRA-5704)
 * (Hadoop) quote identifiers in CqlPagingRecordReader (CASSANDRA-5763)
 * Add replace_node functionality for vnodes (CASSANDRA-5337)
 * Add timeout events to query traces (CASSANDRA-5520)
 * Fix serialization of the LEFT gossip value (CASSANDRA-5696)
 * Pig: support for cql3 tables (CASSANDRA-5234)
 * cqlsh: Don't show 'null' in place of empty values (CASSANDRA-5675)
 * Race condition in detecting version on a mixed 1.1/1.2 cluster
   (CASSANDRA-5692)
 * Fix skipping range tombstones with reverse queries (CASSANDRA-5712)
 * Expire entries out of ThriftSessionManager (CASSANDRA-5719)
 * Don't keep ancestor information in memory (CASSANDRA-5342)
 * cqlsh: fix handling of semicolons inside BATCH queries (CASSANDRA-5697)
 * Expose native protocol server status in nodetool info (CASSANDRA-5735)
 * Fix pathetic performance of range tombstones (CASSANDRA-5677)
 * Fix querying with an empty (impossible) range (CASSANDRA-5573)
 * cqlsh: handle CUSTOM 2i in DESCRIBE output (CASSANDRA-5760)
 * Fix minor bug in Range.intersects(Bound) (CASSANDRA-5771)
 * cqlsh: handle disabled compression in DESCRIBE output (CASSANDRA-5766)
 * Ensure all UP events are notified on the native protocol (CASSANDRA-5769)
 * Fix formatting of sstable2json with multiple -k arguments (CASSANDRA-5781)
 * Don't rely on row marker for queries in general to hide lost markers
   after TTL expires (CASSANDRA-5762)
 * Sort nodetool help output (CASSANDRA-5776)
 * Fix column expiring during 2 phases compaction (CASSANDRA-5799)
 * now() is being rejected in INSERTs when inside collections (CASSANDRA-5795)


2.0.0-beta1
 * Add support for indexing clustered columns (CASSANDRA-5125)
 * Removed on-heap row cache (CASSANDRA-5348)
 * use nanotime consistently for node-local timeouts (CASSANDRA-5581)
 * Avoid unnecessary second pass on name-based queries (CASSANDRA-5577)
 * Experimental triggers (CASSANDRA-1311)
 * JEMalloc support for off-heap allocation (CASSANDRA-3997)
 * Single-pass compaction (CASSANDRA-4180)
 * Removed token range bisection (CASSANDRA-5518)
 * Removed compatibility with pre-1.2.5 sstables and network messages
   (CASSANDRA-5511)
 * removed PBSPredictor (CASSANDRA-5455)
 * CAS support (CASSANDRA-5062, 5441, 5442, 5443, 5619, 5667)
 * Leveled compaction performs size-tiered compactions in L0 
   (CASSANDRA-5371, 5439)
 * Add yaml network topology snitch for mixed ec2/other envs (CASSANDRA-5339)
 * Log when a node is down longer than the hint window (CASSANDRA-4554)
 * Optimize tombstone creation for ExpiringColumns (CASSANDRA-4917)
 * Improve LeveledScanner work estimation (CASSANDRA-5250, 5407)
 * Replace compaction lock with runWithCompactionsDisabled (CASSANDRA-3430)
 * Change Message IDs to ints (CASSANDRA-5307)
 * Move sstable level information into the Stats component, removing the
   need for a separate Manifest file (CASSANDRA-4872)
 * avoid serializing to byte[] on commitlog append (CASSANDRA-5199)
 * make index_interval configurable per columnfamily (CASSANDRA-3961, CASSANDRA-5650)
 * add default_time_to_live (CASSANDRA-3974)
 * add memtable_flush_period_in_ms (CASSANDRA-4237)
 * replace supercolumns internally by composites (CASSANDRA-3237, 5123)
 * upgrade thrift to 0.9.0 (CASSANDRA-3719)
 * drop unnecessary keyspace parameter from user-defined compaction API 
   (CASSANDRA-5139)
 * more robust solution to incomplete compactions + counters (CASSANDRA-5151)
 * Change order of directory searching for c*.in.sh (CASSANDRA-3983)
 * Add tool to reset SSTable compaction level for LCS (CASSANDRA-5271)
 * Allow custom configuration loader (CASSANDRA-5045)
 * Remove memory emergency pressure valve logic (CASSANDRA-3534)
 * Reduce request latency with eager retry (CASSANDRA-4705)
 * cqlsh: Remove ASSUME command (CASSANDRA-5331)
 * Rebuild BF when loading sstables if bloom_filter_fp_chance
   has changed since compaction (CASSANDRA-5015)
 * remove row-level bloom filters (CASSANDRA-4885)
 * Change Kernel Page Cache skipping into row preheating (disabled by default)
   (CASSANDRA-4937)
 * Improve repair by deciding on a gcBefore before sending
   out TreeRequests (CASSANDRA-4932)
 * Add an official way to disable compactions (CASSANDRA-5074)
 * Reenable ALTER TABLE DROP with new semantics (CASSANDRA-3919)
 * Add binary protocol versioning (CASSANDRA-5436)
 * Swap THshaServer for TThreadedSelectorServer (CASSANDRA-5530)
 * Add alias support to SELECT statement (CASSANDRA-5075)
 * Don't create empty RowMutations in CommitLogReplayer (CASSANDRA-5541)
 * Use range tombstones when dropping cfs/columns from schema (CASSANDRA-5579)
 * cqlsh: drop CQL2/CQL3-beta support (CASSANDRA-5585)
 * Track max/min column names in sstables to be able to optimize slice
   queries (CASSANDRA-5514, CASSANDRA-5595, CASSANDRA-5600)
 * Binary protocol: allow batching already prepared statements (CASSANDRA-4693)
 * Allow preparing timestamp, ttl and limit in CQL3 queries (CASSANDRA-4450)
 * Support native link w/o JNA in Java7 (CASSANDRA-3734)
 * Use SASL authentication in binary protocol v2 (CASSANDRA-5545)
 * Replace Thrift HsHa with LMAX Disruptor based implementation (CASSANDRA-5582)
 * cqlsh: Add row count to SELECT output (CASSANDRA-5636)
 * Include a timestamp with all read commands to determine column expiration
   (CASSANDRA-5149)
 * Streaming 2.0 (CASSANDRA-5286, 5699)
 * Conditional create/drop ks/table/index statements in CQL3 (CASSANDRA-2737)
 * more pre-table creation property validation (CASSANDRA-5693)
 * Redesign repair messages (CASSANDRA-5426)
 * Fix ALTER RENAME post-5125 (CASSANDRA-5702)
 * Disallow renaming a 2ndary indexed column (CASSANDRA-5705)
 * Rename Table to Keyspace (CASSANDRA-5613)
 * Ensure changing column_index_size_in_kb on different nodes don't corrupt the
   sstable (CASSANDRA-5454)
 * Move resultset type information into prepare, not execute (CASSANDRA-5649)
 * Auto paging in binary protocol (CASSANDRA-4415, 5714)
 * Don't tie client side use of AbstractType to JDBC (CASSANDRA-4495)
 * Adds new TimestampType to replace DateType (CASSANDRA-5723, CASSANDRA-5729)
Merged from 1.2:
 * make starting native protocol server idempotent (CASSANDRA-5728)
 * Fix loading key cache when a saved entry is no longer valid (CASSANDRA-5706)
 * Fix serialization of the LEFT gossip value (CASSANDRA-5696)
 * cqlsh: Don't show 'null' in place of empty values (CASSANDRA-5675)
 * Race condition in detecting version on a mixed 1.1/1.2 cluster
   (CASSANDRA-5692)
 * Fix skipping range tombstones with reverse queries (CASSANDRA-5712)
 * Expire entries out of ThriftSessionManager (CASSANRDA-5719)
 * Don't keep ancestor information in memory (CASSANDRA-5342)
 * cqlsh: fix handling of semicolons inside BATCH queries (CASSANDRA-5697)


1.2.6
 * Fix tracing when operation completes before all responses arrive 
   (CASSANDRA-5668)
 * Fix cross-DC mutation forwarding (CASSANDRA-5632)
 * Reduce SSTableLoader memory usage (CASSANDRA-5555)
 * Scale hinted_handoff_throttle_in_kb to cluster size (CASSANDRA-5272)
 * (Hadoop) Add CQL3 input/output formats (CASSANDRA-4421, 5622)
 * (Hadoop) Fix InputKeyRange in CFIF (CASSANDRA-5536)
 * Fix dealing with ridiculously large max sstable sizes in LCS (CASSANDRA-5589)
 * Ignore pre-truncate hints (CASSANDRA-4655)
 * Move System.exit on OOM into a separate thread (CASSANDRA-5273)
 * Write row markers when serializing schema (CASSANDRA-5572)
 * Check only SSTables for the requested range when streaming (CASSANDRA-5569)
 * Improve batchlog replay behavior and hint ttl handling (CASSANDRA-5314)
 * Exclude localTimestamp from validation for tombstones (CASSANDRA-5398)
 * cqlsh: add custom prompt support (CASSANDRA-5539)
 * Reuse prepared statements in hot auth queries (CASSANDRA-5594)
 * cqlsh: add vertical output option (see EXPAND) (CASSANDRA-5597)
 * Add a rate limit option to stress (CASSANDRA-5004)
 * have BulkLoader ignore snapshots directories (CASSANDRA-5587) 
 * fix SnitchProperties logging context (CASSANDRA-5602)
 * Expose whether jna is enabled and memory is locked via JMX (CASSANDRA-5508)
 * cqlsh: fix COPY FROM with ReversedType (CASSANDRA-5610)
 * Allow creating CUSTOM indexes on collections (CASSANDRA-5615)
 * Evaluate now() function at execution time (CASSANDRA-5616)
 * Expose detailed read repair metrics (CASSANDRA-5618)
 * Correct blob literal + ReversedType parsing (CASSANDRA-5629)
 * Allow GPFS to prefer the internal IP like EC2MRS (CASSANDRA-5630)
 * fix help text for -tspw cassandra-cli (CASSANDRA-5643)
 * don't throw away initial causes exceptions for internode encryption issues 
   (CASSANDRA-5644)
 * Fix message spelling errors for cql select statements (CASSANDRA-5647)
 * Suppress custom exceptions thru jmx (CASSANDRA-5652)
 * Update CREATE CUSTOM INDEX syntax (CASSANDRA-5639)
 * Fix PermissionDetails.equals() method (CASSANDRA-5655)
 * Never allow partition key ranges in CQL3 without token() (CASSANDRA-5666)
 * Gossiper incorrectly drops AppState for an upgrading node (CASSANDRA-5660)
 * Connection thrashing during multi-region ec2 during upgrade, due to 
   messaging version (CASSANDRA-5669)
 * Avoid over reconnecting in EC2MRS (CASSANDRA-5678)
 * Fix ReadResponseSerializer.serializedSize() for digest reads (CASSANDRA-5476)
 * allow sstable2json on 2i CFs (CASSANDRA-5694)
Merged from 1.1:
 * Remove buggy thrift max message length option (CASSANDRA-5529)
 * Fix NPE in Pig's widerow mode (CASSANDRA-5488)
 * Add split size parameter to Pig and disable split combination (CASSANDRA-5544)


1.2.5
 * make BytesToken.toString only return hex bytes (CASSANDRA-5566)
 * Ensure that submitBackground enqueues at least one task (CASSANDRA-5554)
 * fix 2i updates with identical values and timestamps (CASSANDRA-5540)
 * fix compaction throttling bursty-ness (CASSANDRA-4316)
 * reduce memory consumption of IndexSummary (CASSANDRA-5506)
 * remove per-row column name bloom filters (CASSANDRA-5492)
 * Include fatal errors in trace events (CASSANDRA-5447)
 * Ensure that PerRowSecondaryIndex is notified of row-level deletes
   (CASSANDRA-5445)
 * Allow empty blob literals in CQL3 (CASSANDRA-5452)
 * Fix streaming RangeTombstones at column index boundary (CASSANDRA-5418)
 * Fix preparing statements when current keyspace is not set (CASSANDRA-5468)
 * Fix SemanticVersion.isSupportedBy minor/patch handling (CASSANDRA-5496)
 * Don't provide oldCfId for post-1.1 system cfs (CASSANDRA-5490)
 * Fix primary range ignores replication strategy (CASSANDRA-5424)
 * Fix shutdown of binary protocol server (CASSANDRA-5507)
 * Fix repair -snapshot not working (CASSANDRA-5512)
 * Set isRunning flag later in binary protocol server (CASSANDRA-5467)
 * Fix use of CQL3 functions with descending clustering order (CASSANDRA-5472)
 * Disallow renaming columns one at a time for thrift table in CQL3
   (CASSANDRA-5531)
 * cqlsh: add CLUSTERING ORDER BY support to DESCRIBE (CASSANDRA-5528)
 * Add custom secondary index support to CQL3 (CASSANDRA-5484)
 * Fix repair hanging silently on unexpected error (CASSANDRA-5229)
 * Fix Ec2Snitch regression introduced by CASSANDRA-5171 (CASSANDRA-5432)
 * Add nodetool enablebackup/disablebackup (CASSANDRA-5556)
 * cqlsh: fix DESCRIBE after case insensitive USE (CASSANDRA-5567)
Merged from 1.1
 * Remove buggy thrift max message length option (CASSANDRA-5529)
 * Add retry mechanism to OTC for non-droppable_verbs (CASSANDRA-5393)
 * Use allocator information to improve memtable memory usage estimate
   (CASSANDRA-5497)
 * Fix trying to load deleted row into row cache on startup (CASSANDRA-4463)
 * fsync leveled manifest to avoid corruption (CASSANDRA-5535)
 * Fix Bound intersection computation (CASSANDRA-5551)
 * sstablescrub now respects max memory size in cassandra.in.sh (CASSANDRA-5562)


1.2.4
 * Ensure that PerRowSecondaryIndex updates see the most recent values
   (CASSANDRA-5397)
 * avoid duplicate index entries ind PrecompactedRow and 
   ParallelCompactionIterable (CASSANDRA-5395)
 * remove the index entry on oldColumn when new column is a tombstone 
   (CASSANDRA-5395)
 * Change default stream throughput from 400 to 200 mbps (CASSANDRA-5036)
 * Gossiper logs DOWN for symmetry with UP (CASSANDRA-5187)
 * Fix mixing prepared statements between keyspaces (CASSANDRA-5352)
 * Fix consistency level during bootstrap - strike 3 (CASSANDRA-5354)
 * Fix transposed arguments in AlreadyExistsException (CASSANDRA-5362)
 * Improve asynchronous hint delivery (CASSANDRA-5179)
 * Fix Guava dependency version (12.0 -> 13.0.1) for Maven (CASSANDRA-5364)
 * Validate that provided CQL3 collection value are < 64K (CASSANDRA-5355)
 * Make upgradeSSTable skip current version sstables by default (CASSANDRA-5366)
 * Optimize min/max timestamp collection (CASSANDRA-5373)
 * Invalid streamId in cql binary protocol when using invalid CL 
   (CASSANDRA-5164)
 * Fix validation for IN where clauses with collections (CASSANDRA-5376)
 * Copy resultSet on count query to avoid ConcurrentModificationException 
   (CASSANDRA-5382)
 * Correctly typecheck in CQL3 even with ReversedType (CASSANDRA-5386)
 * Fix streaming compressed files when using encryption (CASSANDRA-5391)
 * cassandra-all 1.2.0 pom missing netty dependency (CASSANDRA-5392)
 * Fix writetime/ttl functions on null values (CASSANDRA-5341)
 * Fix NPE during cql3 select with token() (CASSANDRA-5404)
 * IndexHelper.skipBloomFilters won't skip non-SHA filters (CASSANDRA-5385)
 * cqlsh: Print maps ordered by key, sort sets (CASSANDRA-5413)
 * Add null syntax support in CQL3 for inserts (CASSANDRA-3783)
 * Allow unauthenticated set_keyspace() calls (CASSANDRA-5423)
 * Fix potential incremental backups race (CASSANDRA-5410)
 * Fix prepared BATCH statements with batch-level timestamps (CASSANDRA-5415)
 * Allow overriding superuser setup delay (CASSANDRA-5430)
 * cassandra-shuffle with JMX usernames and passwords (CASSANDRA-5431)
Merged from 1.1:
 * cli: Quote ks and cf names in schema output when needed (CASSANDRA-5052)
 * Fix bad default for min/max timestamp in SSTableMetadata (CASSANDRA-5372)
 * Fix cf name extraction from manifest in Directories.migrateFile() 
   (CASSANDRA-5242)
 * Support pluggable internode authentication (CASSANDRA-5401)


1.2.3
 * add check for sstable overlap within a level on startup (CASSANDRA-5327)
 * replace ipv6 colons in jmx object names (CASSANDRA-5298, 5328)
 * Avoid allocating SSTableBoundedScanner during repair when the range does 
   not intersect the sstable (CASSANDRA-5249)
 * Don't lowercase property map keys (this breaks NTS) (CASSANDRA-5292)
 * Fix composite comparator with super columns (CASSANDRA-5287)
 * Fix insufficient validation of UPDATE queries against counter cfs
   (CASSANDRA-5300)
 * Fix PropertyFileSnitch default DC/Rack behavior (CASSANDRA-5285)
 * Handle null values when executing prepared statement (CASSANDRA-5081)
 * Add netty to pom dependencies (CASSANDRA-5181)
 * Include type arguments in Thrift CQLPreparedResult (CASSANDRA-5311)
 * Fix compaction not removing columns when bf_fp_ratio is 1 (CASSANDRA-5182)
 * cli: Warn about missing CQL3 tables in schema descriptions (CASSANDRA-5309)
 * Re-enable unknown option in replication/compaction strategies option for
   backward compatibility (CASSANDRA-4795)
 * Add binary protocol support to stress (CASSANDRA-4993)
 * cqlsh: Fix COPY FROM value quoting and null handling (CASSANDRA-5305)
 * Fix repair -pr for vnodes (CASSANDRA-5329)
 * Relax CL for auth queries for non-default users (CASSANDRA-5310)
 * Fix AssertionError during repair (CASSANDRA-5245)
 * Don't announce migrations to pre-1.2 nodes (CASSANDRA-5334)
Merged from 1.1:
 * Fix trying to load deleted row into row cache on startup (CASSANDRA-4463)
 * Update offline scrub for 1.0 -> 1.1 directory structure (CASSANDRA-5195)
 * add tmp flag to Descriptor hashcode (CASSANDRA-4021)
 * fix logging of "Found table data in data directories" when only system tables
   are present (CASSANDRA-5289)
 * cli: Add JMX authentication support (CASSANDRA-5080)
 * nodetool: ability to repair specific range (CASSANDRA-5280)
 * Fix possible assertion triggered in SliceFromReadCommand (CASSANDRA-5284)
 * cqlsh: Add inet type support on Windows (ipv4-only) (CASSANDRA-4801)
 * Fix race when initializing ColumnFamilyStore (CASSANDRA-5350)
 * Add UseTLAB JVM flag (CASSANDRA-5361)


1.2.2
 * fix potential for multiple concurrent compactions of the same sstables
   (CASSANDRA-5256)
 * avoid no-op caching of byte[] on commitlog append (CASSANDRA-5199)
 * fix symlinks under data dir not working (CASSANDRA-5185)
 * fix bug in compact storage metadata handling (CASSANDRA-5189)
 * Validate login for USE queries (CASSANDRA-5207)
 * cli: remove default username and password (CASSANDRA-5208)
 * configure populate_io_cache_on_flush per-CF (CASSANDRA-4694)
 * allow configuration of internode socket buffer (CASSANDRA-3378)
 * Make sstable directory picking blacklist-aware again (CASSANDRA-5193)
 * Correctly expire gossip states for edge cases (CASSANDRA-5216)
 * Improve handling of directory creation failures (CASSANDRA-5196)
 * Expose secondary indicies to the rest of nodetool (CASSANDRA-4464)
 * Binary protocol: avoid sending notification for 0.0.0.0 (CASSANDRA-5227)
 * add UseCondCardMark XX jvm settings on jdk 1.7 (CASSANDRA-4366)
 * CQL3 refactor to allow conversion function (CASSANDRA-5226)
 * Fix drop of sstables in some circumstance (CASSANDRA-5232)
 * Implement caching of authorization results (CASSANDRA-4295)
 * Add support for LZ4 compression (CASSANDRA-5038)
 * Fix missing columns in wide rows queries (CASSANDRA-5225)
 * Simplify auth setup and make system_auth ks alterable (CASSANDRA-5112)
 * Stop compactions from hanging during bootstrap (CASSANDRA-5244)
 * fix compressed streaming sending extra chunk (CASSANDRA-5105)
 * Add CQL3-based implementations of IAuthenticator and IAuthorizer
   (CASSANDRA-4898)
 * Fix timestamp-based tomstone removal logic (CASSANDRA-5248)
 * cli: Add JMX authentication support (CASSANDRA-5080)
 * Fix forceFlush behavior (CASSANDRA-5241)
 * cqlsh: Add username autocompletion (CASSANDRA-5231)
 * Fix CQL3 composite partition key error (CASSANDRA-5240)
 * Allow IN clause on last clustering key (CASSANDRA-5230)
Merged from 1.1:
 * fix start key/end token validation for wide row iteration (CASSANDRA-5168)
 * add ConfigHelper support for Thrift frame and max message sizes (CASSANDRA-5188)
 * fix nodetool repair not fail on node down (CASSANDRA-5203)
 * always collect tombstone hints (CASSANDRA-5068)
 * Fix error when sourcing file in cqlsh (CASSANDRA-5235)


1.2.1
 * stream undelivered hints on decommission (CASSANDRA-5128)
 * GossipingPropertyFileSnitch loads saved dc/rack info if needed (CASSANDRA-5133)
 * drain should flush system CFs too (CASSANDRA-4446)
 * add inter_dc_tcp_nodelay setting (CASSANDRA-5148)
 * re-allow wrapping ranges for start_token/end_token range pairitspwng (CASSANDRA-5106)
 * fix validation compaction of empty rows (CASSANDRA-5136)
 * nodetool methods to enable/disable hint storage/delivery (CASSANDRA-4750)
 * disallow bloom filter false positive chance of 0 (CASSANDRA-5013)
 * add threadpool size adjustment methods to JMXEnabledThreadPoolExecutor and 
   CompactionManagerMBean (CASSANDRA-5044)
 * fix hinting for dropped local writes (CASSANDRA-4753)
 * off-heap cache doesn't need mutable column container (CASSANDRA-5057)
 * apply disk_failure_policy to bad disks on initial directory creation 
   (CASSANDRA-4847)
 * Optimize name-based queries to use ArrayBackedSortedColumns (CASSANDRA-5043)
 * Fall back to old manifest if most recent is unparseable (CASSANDRA-5041)
 * pool [Compressed]RandomAccessReader objects on the partitioned read path
   (CASSANDRA-4942)
 * Add debug logging to list filenames processed by Directories.migrateFile 
   method (CASSANDRA-4939)
 * Expose black-listed directories via JMX (CASSANDRA-4848)
 * Log compaction merge counts (CASSANDRA-4894)
 * Minimize byte array allocation by AbstractData{Input,Output} (CASSANDRA-5090)
 * Add SSL support for the binary protocol (CASSANDRA-5031)
 * Allow non-schema system ks modification for shuffle to work (CASSANDRA-5097)
 * cqlsh: Add default limit to SELECT statements (CASSANDRA-4972)
 * cqlsh: fix DESCRIBE for 1.1 cfs in CQL3 (CASSANDRA-5101)
 * Correctly gossip with nodes >= 1.1.7 (CASSANDRA-5102)
 * Ensure CL guarantees on digest mismatch (CASSANDRA-5113)
 * Validate correctly selects on composite partition key (CASSANDRA-5122)
 * Fix exception when adding collection (CASSANDRA-5117)
 * Handle states for non-vnode clusters correctly (CASSANDRA-5127)
 * Refuse unrecognized replication and compaction strategy options (CASSANDRA-4795)
 * Pick the correct value validator in sstable2json for cql3 tables (CASSANDRA-5134)
 * Validate login for describe_keyspace, describe_keyspaces and set_keyspace
   (CASSANDRA-5144)
 * Fix inserting empty maps (CASSANDRA-5141)
 * Don't remove tokens from System table for node we know (CASSANDRA-5121)
 * fix streaming progress report for compresed files (CASSANDRA-5130)
 * Coverage analysis for low-CL queries (CASSANDRA-4858)
 * Stop interpreting dates as valid timeUUID value (CASSANDRA-4936)
 * Adds E notation for floating point numbers (CASSANDRA-4927)
 * Detect (and warn) unintentional use of the cql2 thrift methods when cql3 was
   intended (CASSANDRA-5172)
 * cli: Quote ks and cf names in schema output when needed (CASSANDRA-5052)
 * Fix bad default for min/max timestamp in SSTableMetadata (CASSANDRA-5372)
 * Fix cf name extraction from manifest in Directories.migrateFile() (CASSANDRA-5242)
 * Support pluggable internode authentication (CASSANDRA-5401)
 * Replace mistaken usage of commons-logging with slf4j (CASSANDRA-5464)
 * Ensure Jackson dependency matches lib (CASSANDRA-5126)
 * Expose droppable tombstone ratio stats over JMX (CASSANDRA-5159)
Merged from 1.1:
 * Simplify CompressedRandomAccessReader to work around JDK FD bug (CASSANDRA-5088)
 * Improve handling a changing target throttle rate mid-compaction (CASSANDRA-5087)
 * Pig: correctly decode row keys in widerow mode (CASSANDRA-5098)
 * nodetool repair command now prints progress (CASSANDRA-4767)
 * fix user defined compaction to run against 1.1 data directory (CASSANDRA-5118)
 * Fix CQL3 BATCH authorization caching (CASSANDRA-5145)
 * fix get_count returns incorrect value with TTL (CASSANDRA-5099)
 * better handling for mid-compaction failure (CASSANDRA-5137)
 * convert default marshallers list to map for better readability (CASSANDRA-5109)
 * fix ConcurrentModificationException in getBootstrapSource (CASSANDRA-5170)
 * fix sstable maxtimestamp for row deletes and pre-1.1.1 sstables (CASSANDRA-5153)
 * Fix thread growth on node removal (CASSANDRA-5175)
 * Make Ec2Region's datacenter name configurable (CASSANDRA-5155)


1.2.0
 * Disallow counters in collections (CASSANDRA-5082)
 * cqlsh: add unit tests (CASSANDRA-3920)
 * fix default bloom_filter_fp_chance for LeveledCompactionStrategy (CASSANDRA-5093)
Merged from 1.1:
 * add validation for get_range_slices with start_key and end_token (CASSANDRA-5089)


1.2.0-rc2
 * fix nodetool ownership display with vnodes (CASSANDRA-5065)
 * cqlsh: add DESCRIBE KEYSPACES command (CASSANDRA-5060)
 * Fix potential infinite loop when reloading CFS (CASSANDRA-5064)
 * Fix SimpleAuthorizer example (CASSANDRA-5072)
 * cqlsh: force CL.ONE for tracing and system.schema* queries (CASSANDRA-5070)
 * Includes cassandra-shuffle in the debian package (CASSANDRA-5058)
Merged from 1.1:
 * fix multithreaded compaction deadlock (CASSANDRA-4492)
 * fix temporarily missing schema after upgrade from pre-1.1.5 (CASSANDRA-5061)
 * Fix ALTER TABLE overriding compression options with defaults
   (CASSANDRA-4996, 5066)
 * fix specifying and altering crc_check_chance (CASSANDRA-5053)
 * fix Murmur3Partitioner ownership% calculation (CASSANDRA-5076)
 * Don't expire columns sooner than they should in 2ndary indexes (CASSANDRA-5079)


1.2-rc1
 * rename rpc_timeout settings to request_timeout (CASSANDRA-5027)
 * add BF with 0.1 FP to LCS by default (CASSANDRA-5029)
 * Fix preparing insert queries (CASSANDRA-5016)
 * Fix preparing queries with counter increment (CASSANDRA-5022)
 * Fix preparing updates with collections (CASSANDRA-5017)
 * Don't generate UUID based on other node address (CASSANDRA-5002)
 * Fix message when trying to alter a clustering key type (CASSANDRA-5012)
 * Update IAuthenticator to match the new IAuthorizer (CASSANDRA-5003)
 * Fix inserting only a key in CQL3 (CASSANDRA-5040)
 * Fix CQL3 token() function when used with strings (CASSANDRA-5050)
Merged from 1.1:
 * reduce log spam from invalid counter shards (CASSANDRA-5026)
 * Improve schema propagation performance (CASSANDRA-5025)
 * Fix for IndexHelper.IndexFor throws OOB Exception (CASSANDRA-5030)
 * cqlsh: make it possible to describe thrift CFs (CASSANDRA-4827)
 * cqlsh: fix timestamp formatting on some platforms (CASSANDRA-5046)


1.2-beta3
 * make consistency level configurable in cqlsh (CASSANDRA-4829)
 * fix cqlsh rendering of blob fields (CASSANDRA-4970)
 * fix cqlsh DESCRIBE command (CASSANDRA-4913)
 * save truncation position in system table (CASSANDRA-4906)
 * Move CompressionMetadata off-heap (CASSANDRA-4937)
 * allow CLI to GET cql3 columnfamily data (CASSANDRA-4924)
 * Fix rare race condition in getExpireTimeForEndpoint (CASSANDRA-4402)
 * acquire references to overlapping sstables during compaction so bloom filter
   doesn't get free'd prematurely (CASSANDRA-4934)
 * Don't share slice query filter in CQL3 SelectStatement (CASSANDRA-4928)
 * Separate tracing from Log4J (CASSANDRA-4861)
 * Exclude gcable tombstones from merkle-tree computation (CASSANDRA-4905)
 * Better printing of AbstractBounds for tracing (CASSANDRA-4931)
 * Optimize mostRecentTombstone check in CC.collectAllData (CASSANDRA-4883)
 * Change stream session ID to UUID to avoid collision from same node (CASSANDRA-4813)
 * Use Stats.db when bulk loading if present (CASSANDRA-4957)
 * Skip repair on system_trace and keyspaces with RF=1 (CASSANDRA-4956)
 * (cql3) Remove arbitrary SELECT limit (CASSANDRA-4918)
 * Correctly handle prepared operation on collections (CASSANDRA-4945)
 * Fix CQL3 LIMIT (CASSANDRA-4877)
 * Fix Stress for CQL3 (CASSANDRA-4979)
 * Remove cassandra specific exceptions from JMX interface (CASSANDRA-4893)
 * (CQL3) Force using ALLOW FILTERING on potentially inefficient queries (CASSANDRA-4915)
 * (cql3) Fix adding column when the table has collections (CASSANDRA-4982)
 * (cql3) Fix allowing collections with compact storage (CASSANDRA-4990)
 * (cql3) Refuse ttl/writetime function on collections (CASSANDRA-4992)
 * Replace IAuthority with new IAuthorizer (CASSANDRA-4874)
 * clqsh: fix KEY pseudocolumn escaping when describing Thrift tables
   in CQL3 mode (CASSANDRA-4955)
 * add basic authentication support for Pig CassandraStorage (CASSANDRA-3042)
 * fix CQL2 ALTER TABLE compaction_strategy_class altering (CASSANDRA-4965)
Merged from 1.1:
 * Fall back to old describe_splits if d_s_ex is not available (CASSANDRA-4803)
 * Improve error reporting when streaming ranges fail (CASSANDRA-5009)
 * Fix cqlsh timestamp formatting of timezone info (CASSANDRA-4746)
 * Fix assertion failure with leveled compaction (CASSANDRA-4799)
 * Check for null end_token in get_range_slice (CASSANDRA-4804)
 * Remove all remnants of removed nodes (CASSANDRA-4840)
 * Add aut-reloading of the log4j file in debian package (CASSANDRA-4855)
 * Fix estimated row cache entry size (CASSANDRA-4860)
 * reset getRangeSlice filter after finishing a row for get_paged_slice
   (CASSANDRA-4919)
 * expunge row cache post-truncate (CASSANDRA-4940)
 * Allow static CF definition with compact storage (CASSANDRA-4910)
 * Fix endless loop/compaction of schema_* CFs due to broken timestamps (CASSANDRA-4880)
 * Fix 'wrong class type' assertion in CounterColumn (CASSANDRA-4976)


1.2-beta2
 * fp rate of 1.0 disables BF entirely; LCS defaults to 1.0 (CASSANDRA-4876)
 * off-heap bloom filters for row keys (CASSANDRA_4865)
 * add extension point for sstable components (CASSANDRA-4049)
 * improve tracing output (CASSANDRA-4852, 4862)
 * make TRACE verb droppable (CASSANDRA-4672)
 * fix BulkLoader recognition of CQL3 columnfamilies (CASSANDRA-4755)
 * Sort commitlog segments for replay by id instead of mtime (CASSANDRA-4793)
 * Make hint delivery asynchronous (CASSANDRA-4761)
 * Pluggable Thrift transport factories for CLI and cqlsh (CASSANDRA-4609, 4610)
 * cassandra-cli: allow Double value type to be inserted to a column (CASSANDRA-4661)
 * Add ability to use custom TServerFactory implementations (CASSANDRA-4608)
 * optimize batchlog flushing to skip successful batches (CASSANDRA-4667)
 * include metadata for system keyspace itself in schema tables (CASSANDRA-4416)
 * add check to PropertyFileSnitch to verify presence of location for
   local node (CASSANDRA-4728)
 * add PBSPredictor consistency modeler (CASSANDRA-4261)
 * remove vestiges of Thrift unframed mode (CASSANDRA-4729)
 * optimize single-row PK lookups (CASSANDRA-4710)
 * adjust blockFor calculation to account for pending ranges due to node 
   movement (CASSANDRA-833)
 * Change CQL version to 3.0.0 and stop accepting 3.0.0-beta1 (CASSANDRA-4649)
 * (CQL3) Make prepared statement global instead of per connection 
   (CASSANDRA-4449)
 * Fix scrubbing of CQL3 created tables (CASSANDRA-4685)
 * (CQL3) Fix validation when using counter and regular columns in the same 
   table (CASSANDRA-4706)
 * Fix bug starting Cassandra with simple authentication (CASSANDRA-4648)
 * Add support for batchlog in CQL3 (CASSANDRA-4545, 4738)
 * Add support for multiple column family outputs in CFOF (CASSANDRA-4208)
 * Support repairing only the local DC nodes (CASSANDRA-4747)
 * Use rpc_address for binary protocol and change default port (CASSANDRA-4751)
 * Fix use of collections in prepared statements (CASSANDRA-4739)
 * Store more information into peers table (CASSANDRA-4351, 4814)
 * Configurable bucket size for size tiered compaction (CASSANDRA-4704)
 * Run leveled compaction in parallel (CASSANDRA-4310)
 * Fix potential NPE during CFS reload (CASSANDRA-4786)
 * Composite indexes may miss results (CASSANDRA-4796)
 * Move consistency level to the protocol level (CASSANDRA-4734, 4824)
 * Fix Subcolumn slice ends not respected (CASSANDRA-4826)
 * Fix Assertion error in cql3 select (CASSANDRA-4783)
 * Fix list prepend logic (CQL3) (CASSANDRA-4835)
 * Add booleans as literals in CQL3 (CASSANDRA-4776)
 * Allow renaming PK columns in CQL3 (CASSANDRA-4822)
 * Fix binary protocol NEW_NODE event (CASSANDRA-4679)
 * Fix potential infinite loop in tombstone compaction (CASSANDRA-4781)
 * Remove system tables accounting from schema (CASSANDRA-4850)
 * (cql3) Force provided columns in clustering key order in 
   'CLUSTERING ORDER BY' (CASSANDRA-4881)
 * Fix composite index bug (CASSANDRA-4884)
 * Fix short read protection for CQL3 (CASSANDRA-4882)
 * Add tracing support to the binary protocol (CASSANDRA-4699)
 * (cql3) Don't allow prepared marker inside collections (CASSANDRA-4890)
 * Re-allow order by on non-selected columns (CASSANDRA-4645)
 * Bug when composite index is created in a table having collections (CASSANDRA-4909)
 * log index scan subject in CompositesSearcher (CASSANDRA-4904)
Merged from 1.1:
 * add get[Row|Key]CacheEntries to CacheServiceMBean (CASSANDRA-4859)
 * fix get_paged_slice to wrap to next row correctly (CASSANDRA-4816)
 * fix indexing empty column values (CASSANDRA-4832)
 * allow JdbcDate to compose null Date objects (CASSANDRA-4830)
 * fix possible stackoverflow when compacting 1000s of sstables
   (CASSANDRA-4765)
 * fix wrong leveled compaction progress calculation (CASSANDRA-4807)
 * add a close() method to CRAR to prevent leaking file descriptors (CASSANDRA-4820)
 * fix potential infinite loop in get_count (CASSANDRA-4833)
 * fix compositeType.{get/from}String methods (CASSANDRA-4842)
 * (CQL) fix CREATE COLUMNFAMILY permissions check (CASSANDRA-4864)
 * Fix DynamicCompositeType same type comparison (CASSANDRA-4711)
 * Fix duplicate SSTable reference when stream session failed (CASSANDRA-3306)
 * Allow static CF definition with compact storage (CASSANDRA-4910)
 * Fix endless loop/compaction of schema_* CFs due to broken timestamps (CASSANDRA-4880)
 * Fix 'wrong class type' assertion in CounterColumn (CASSANDRA-4976)


1.2-beta1
 * add atomic_batch_mutate (CASSANDRA-4542, -4635)
 * increase default max_hint_window_in_ms to 3h (CASSANDRA-4632)
 * include message initiation time to replicas so they can more
   accurately drop timed-out requests (CASSANDRA-2858)
 * fix clientutil.jar dependencies (CASSANDRA-4566)
 * optimize WriteResponse (CASSANDRA-4548)
 * new metrics (CASSANDRA-4009)
 * redesign KEYS indexes to avoid read-before-write (CASSANDRA-2897)
 * debug tracing (CASSANDRA-1123)
 * parallelize row cache loading (CASSANDRA-4282)
 * Make compaction, flush JBOD-aware (CASSANDRA-4292)
 * run local range scans on the read stage (CASSANDRA-3687)
 * clean up ioexceptions (CASSANDRA-2116)
 * add disk_failure_policy (CASSANDRA-2118)
 * Introduce new json format with row level deletion (CASSANDRA-4054)
 * remove redundant "name" column from schema_keyspaces (CASSANDRA-4433)
 * improve "nodetool ring" handling of multi-dc clusters (CASSANDRA-3047)
 * update NTS calculateNaturalEndpoints to be O(N log N) (CASSANDRA-3881)
 * split up rpc timeout by operation type (CASSANDRA-2819)
 * rewrite key cache save/load to use only sequential i/o (CASSANDRA-3762)
 * update MS protocol with a version handshake + broadcast address id
   (CASSANDRA-4311)
 * multithreaded hint replay (CASSANDRA-4189)
 * add inter-node message compression (CASSANDRA-3127)
 * remove COPP (CASSANDRA-2479)
 * Track tombstone expiration and compact when tombstone content is
   higher than a configurable threshold, default 20% (CASSANDRA-3442, 4234)
 * update MurmurHash to version 3 (CASSANDRA-2975)
 * (CLI) track elapsed time for `delete' operation (CASSANDRA-4060)
 * (CLI) jline version is bumped to 1.0 to properly  support
   'delete' key function (CASSANDRA-4132)
 * Save IndexSummary into new SSTable 'Summary' component (CASSANDRA-2392, 4289)
 * Add support for range tombstones (CASSANDRA-3708)
 * Improve MessagingService efficiency (CASSANDRA-3617)
 * Avoid ID conflicts from concurrent schema changes (CASSANDRA-3794)
 * Set thrift HSHA server thread limit to unlimited by default (CASSANDRA-4277)
 * Avoids double serialization of CF id in RowMutation messages
   (CASSANDRA-4293)
 * stream compressed sstables directly with java nio (CASSANDRA-4297)
 * Support multiple ranges in SliceQueryFilter (CASSANDRA-3885)
 * Add column metadata to system column families (CASSANDRA-4018)
 * (cql3) Always use composite types by default (CASSANDRA-4329)
 * (cql3) Add support for set, map and list (CASSANDRA-3647)
 * Validate date type correctly (CASSANDRA-4441)
 * (cql3) Allow definitions with only a PK (CASSANDRA-4361)
 * (cql3) Add support for row key composites (CASSANDRA-4179)
 * improve DynamicEndpointSnitch by using reservoir sampling (CASSANDRA-4038)
 * (cql3) Add support for 2ndary indexes (CASSANDRA-3680)
 * (cql3) fix defining more than one PK to be invalid (CASSANDRA-4477)
 * remove schema agreement checking from all external APIs (Thrift, CQL and CQL3) (CASSANDRA-4487)
 * add Murmur3Partitioner and make it default for new installations (CASSANDRA-3772, 4621)
 * (cql3) update pseudo-map syntax to use map syntax (CASSANDRA-4497)
 * Finer grained exceptions hierarchy and provides error code with exceptions (CASSANDRA-3979)
 * Adds events push to binary protocol (CASSANDRA-4480)
 * Rewrite nodetool help (CASSANDRA-2293)
 * Make CQL3 the default for CQL (CASSANDRA-4640)
 * update stress tool to be able to use CQL3 (CASSANDRA-4406)
 * Accept all thrift update on CQL3 cf but don't expose their metadata (CASSANDRA-4377)
 * Replace Throttle with Guava's RateLimiter for HintedHandOff (CASSANDRA-4541)
 * fix counter add/get using CQL2 and CQL3 in stress tool (CASSANDRA-4633)
 * Add sstable count per level to cfstats (CASSANDRA-4537)
 * (cql3) Add ALTER KEYSPACE statement (CASSANDRA-4611)
 * (cql3) Allow defining default consistency levels (CASSANDRA-4448)
 * (cql3) Fix queries using LIMIT missing results (CASSANDRA-4579)
 * fix cross-version gossip messaging (CASSANDRA-4576)
 * added inet data type (CASSANDRA-4627)


1.1.6
 * Wait for writes on synchronous read digest mismatch (CASSANDRA-4792)
 * fix commitlog replay for nanotime-infected sstables (CASSANDRA-4782)
 * preflight check ttl for maximum of 20 years (CASSANDRA-4771)
 * (Pig) fix widerow input with single column rows (CASSANDRA-4789)
 * Fix HH to compact with correct gcBefore, which avoids wiping out
   undelivered hints (CASSANDRA-4772)
 * LCS will merge up to 32 L0 sstables as intended (CASSANDRA-4778)
 * NTS will default unconfigured DC replicas to zero (CASSANDRA-4675)
 * use default consistency level in counter validation if none is
   explicitly provide (CASSANDRA-4700)
 * Improve IAuthority interface by introducing fine-grained
   access permissions and grant/revoke commands (CASSANDRA-4490, 4644)
 * fix assumption error in CLI when updating/describing keyspace 
   (CASSANDRA-4322)
 * Adds offline sstablescrub to debian packaging (CASSANDRA-4642)
 * Automatic fixing of overlapping leveled sstables (CASSANDRA-4644)
 * fix error when using ORDER BY with extended selections (CASSANDRA-4689)
 * (CQL3) Fix validation for IN queries for non-PK cols (CASSANDRA-4709)
 * fix re-created keyspace disappering after 1.1.5 upgrade 
   (CASSANDRA-4698, 4752)
 * (CLI) display elapsed time in 2 fraction digits (CASSANDRA-3460)
 * add authentication support to sstableloader (CASSANDRA-4712)
 * Fix CQL3 'is reversed' logic (CASSANDRA-4716, 4759)
 * (CQL3) Don't return ReversedType in result set metadata (CASSANDRA-4717)
 * Backport adding AlterKeyspace statement (CASSANDRA-4611)
 * (CQL3) Correcty accept upper-case data types (CASSANDRA-4770)
 * Add binary protocol events for schema changes (CASSANDRA-4684)
Merged from 1.0:
 * Switch from NBHM to CHM in MessagingService's callback map, which
   prevents OOM in long-running instances (CASSANDRA-4708)


1.1.5
 * add SecondaryIndex.reload API (CASSANDRA-4581)
 * use millis + atomicint for commitlog segment creation instead of
   nanotime, which has issues under some hypervisors (CASSANDRA-4601)
 * fix FD leak in slice queries (CASSANDRA-4571)
 * avoid recursion in leveled compaction (CASSANDRA-4587)
 * increase stack size under Java7 to 180K
 * Log(info) schema changes (CASSANDRA-4547)
 * Change nodetool setcachecapcity to manipulate global caches (CASSANDRA-4563)
 * (cql3) fix setting compaction strategy (CASSANDRA-4597)
 * fix broken system.schema_* timestamps on system startup (CASSANDRA-4561)
 * fix wrong skip of cache saving (CASSANDRA-4533)
 * Avoid NPE when lost+found is in data dir (CASSANDRA-4572)
 * Respect five-minute flush moratorium after initial CL replay (CASSANDRA-4474)
 * Adds ntp as recommended in debian packaging (CASSANDRA-4606)
 * Configurable transport in CF Record{Reader|Writer} (CASSANDRA-4558)
 * (cql3) fix potential NPE with both equal and unequal restriction (CASSANDRA-4532)
 * (cql3) improves ORDER BY validation (CASSANDRA-4624)
 * Fix potential deadlock during counter writes (CASSANDRA-4578)
 * Fix cql error with ORDER BY when using IN (CASSANDRA-4612)
Merged from 1.0:
 * increase Xss to 160k to accomodate latest 1.6 JVMs (CASSANDRA-4602)
 * fix toString of hint destination tokens (CASSANDRA-4568)
 * Fix multiple values for CurrentLocal NodeID (CASSANDRA-4626)


1.1.4
 * fix offline scrub to catch >= out of order rows (CASSANDRA-4411)
 * fix cassandra-env.sh on RHEL and other non-dash-based systems 
   (CASSANDRA-4494)
Merged from 1.0:
 * (Hadoop) fix setting key length for old-style mapred api (CASSANDRA-4534)
 * (Hadoop) fix iterating through a resultset consisting entirely
   of tombstoned rows (CASSANDRA-4466)
 * Fix multiple values for CurrentLocal NodeID (CASSANDRA-4626)


1.1.3
 * (cqlsh) add COPY TO (CASSANDRA-4434)
 * munmap commitlog segments before rename (CASSANDRA-4337)
 * (JMX) rename getRangeKeySample to sampleKeyRange to avoid returning
   multi-MB results as an attribute (CASSANDRA-4452)
 * flush based on data size, not throughput; overwritten columns no 
   longer artificially inflate liveRatio (CASSANDRA-4399)
 * update default commitlog segment size to 32MB and total commitlog
   size to 32/1024 MB for 32/64 bit JVMs, respectively (CASSANDRA-4422)
 * avoid using global partitioner to estimate ranges in index sstables
   (CASSANDRA-4403)
 * restore pre-CASSANDRA-3862 approach to removing expired tombstones
   from row cache during compaction (CASSANDRA-4364)
 * (stress) support for CQL prepared statements (CASSANDRA-3633)
 * Correctly catch exception when Snappy cannot be loaded (CASSANDRA-4400)
 * (cql3) Support ORDER BY when IN condition is given in WHERE clause (CASSANDRA-4327)
 * (cql3) delete "component_index" column on DROP TABLE call (CASSANDRA-4420)
 * change nanoTime() to currentTimeInMillis() in schema related code (CASSANDRA-4432)
 * add a token generation tool (CASSANDRA-3709)
 * Fix LCS bug with sstable containing only 1 row (CASSANDRA-4411)
 * fix "Can't Modify Index Name" problem on CF update (CASSANDRA-4439)
 * Fix assertion error in getOverlappingSSTables during repair (CASSANDRA-4456)
 * fix nodetool's setcompactionthreshold command (CASSANDRA-4455)
 * Ensure compacted files are never used, to avoid counter overcount (CASSANDRA-4436)
Merged from 1.0:
 * Push the validation of secondary index values to the SecondaryIndexManager (CASSANDRA-4240)
 * (Hadoop) fix iterating through a resultset consisting entirely
   of tombstoned rows (CASSANDRA-4466)
 * allow dropping columns shadowed by not-yet-expired supercolumn or row
   tombstones in PrecompactedRow (CASSANDRA-4396)


1.1.2
 * Fix cleanup not deleting index entries (CASSANDRA-4379)
 * Use correct partitioner when saving + loading caches (CASSANDRA-4331)
 * Check schema before trying to export sstable (CASSANDRA-2760)
 * Raise a meaningful exception instead of NPE when PFS encounters
   an unconfigured node + no default (CASSANDRA-4349)
 * fix bug in sstable blacklisting with LCS (CASSANDRA-4343)
 * LCS no longer promotes tiny sstables out of L0 (CASSANDRA-4341)
 * skip tombstones during hint replay (CASSANDRA-4320)
 * fix NPE in compactionstats (CASSANDRA-4318)
 * enforce 1m min keycache for auto (CASSANDRA-4306)
 * Have DeletedColumn.isMFD always return true (CASSANDRA-4307)
 * (cql3) exeption message for ORDER BY constraints said primary filter can be
    an IN clause, which is misleading (CASSANDRA-4319)
 * (cql3) Reject (not yet supported) creation of 2ndardy indexes on tables with
   composite primary keys (CASSANDRA-4328)
 * Set JVM stack size to 160k for java 7 (CASSANDRA-4275)
 * cqlsh: add COPY command to load data from CSV flat files (CASSANDRA-4012)
 * CFMetaData.fromThrift to throw ConfigurationException upon error (CASSANDRA-4353)
 * Use CF comparator to sort indexed columns in SecondaryIndexManager
   (CASSANDRA-4365)
 * add strategy_options to the KSMetaData.toString() output (CASSANDRA-4248)
 * (cql3) fix range queries containing unqueried results (CASSANDRA-4372)
 * (cql3) allow updating column_alias types (CASSANDRA-4041)
 * (cql3) Fix deletion bug (CASSANDRA-4193)
 * Fix computation of overlapping sstable for leveled compaction (CASSANDRA-4321)
 * Improve scrub and allow to run it offline (CASSANDRA-4321)
 * Fix assertionError in StorageService.bulkLoad (CASSANDRA-4368)
 * (cqlsh) add option to authenticate to a keyspace at startup (CASSANDRA-4108)
 * (cqlsh) fix ASSUME functionality (CASSANDRA-4352)
 * Fix ColumnFamilyRecordReader to not return progress > 100% (CASSANDRA-3942)
Merged from 1.0:
 * Set gc_grace on index CF to 0 (CASSANDRA-4314)


1.1.1
 * add populate_io_cache_on_flush option (CASSANDRA-2635)
 * allow larger cache capacities than 2GB (CASSANDRA-4150)
 * add getsstables command to nodetool (CASSANDRA-4199)
 * apply parent CF compaction settings to secondary index CFs (CASSANDRA-4280)
 * preserve commitlog size cap when recycling segments at startup
   (CASSANDRA-4201)
 * (Hadoop) fix split generation regression (CASSANDRA-4259)
 * ignore min/max compactions settings in LCS, while preserving
   behavior that min=max=0 disables autocompaction (CASSANDRA-4233)
 * log number of rows read from saved cache (CASSANDRA-4249)
 * calculate exact size required for cleanup operations (CASSANDRA-1404)
 * avoid blocking additional writes during flush when the commitlog
   gets behind temporarily (CASSANDRA-1991)
 * enable caching on index CFs based on data CF cache setting (CASSANDRA-4197)
 * warn on invalid replication strategy creation options (CASSANDRA-4046)
 * remove [Freeable]Memory finalizers (CASSANDRA-4222)
 * include tombstone size in ColumnFamily.size, which can prevent OOM
   during sudden mass delete operations by yielding a nonzero liveRatio
   (CASSANDRA-3741)
 * Open 1 sstableScanner per level for leveled compaction (CASSANDRA-4142)
 * Optimize reads when row deletion timestamps allow us to restrict
   the set of sstables we check (CASSANDRA-4116)
 * add support for commitlog archiving and point-in-time recovery
   (CASSANDRA-3690)
 * avoid generating redundant compaction tasks during streaming
   (CASSANDRA-4174)
 * add -cf option to nodetool snapshot, and takeColumnFamilySnapshot to
   StorageService mbean (CASSANDRA-556)
 * optimize cleanup to drop entire sstables where possible (CASSANDRA-4079)
 * optimize truncate when autosnapshot is disabled (CASSANDRA-4153)
 * update caches to use byte[] keys to reduce memory overhead (CASSANDRA-3966)
 * add column limit to cli (CASSANDRA-3012, 4098)
 * clean up and optimize DataOutputBuffer, used by CQL compression and
   CompositeType (CASSANDRA-4072)
 * optimize commitlog checksumming (CASSANDRA-3610)
 * identify and blacklist corrupted SSTables from future compactions 
   (CASSANDRA-2261)
 * Move CfDef and KsDef validation out of thrift (CASSANDRA-4037)
 * Expose API to repair a user provided range (CASSANDRA-3912)
 * Add way to force the cassandra-cli to refresh its schema (CASSANDRA-4052)
 * Avoid having replicate on write tasks stacking up at CL.ONE (CASSANDRA-2889)
 * (cql3) Backwards compatibility for composite comparators in non-cql3-aware
   clients (CASSANDRA-4093)
 * (cql3) Fix order by for reversed queries (CASSANDRA-4160)
 * (cql3) Add ReversedType support (CASSANDRA-4004)
 * (cql3) Add timeuuid type (CASSANDRA-4194)
 * (cql3) Minor fixes (CASSANDRA-4185)
 * (cql3) Fix prepared statement in BATCH (CASSANDRA-4202)
 * (cql3) Reduce the list of reserved keywords (CASSANDRA-4186)
 * (cql3) Move max/min compaction thresholds to compaction strategy options
   (CASSANDRA-4187)
 * Fix exception during move when localhost is the only source (CASSANDRA-4200)
 * (cql3) Allow paging through non-ordered partitioner results (CASSANDRA-3771)
 * (cql3) Fix drop index (CASSANDRA-4192)
 * (cql3) Don't return range ghosts anymore (CASSANDRA-3982)
 * fix re-creating Keyspaces/ColumnFamilies with the same name as dropped
   ones (CASSANDRA-4219)
 * fix SecondaryIndex LeveledManifest save upon snapshot (CASSANDRA-4230)
 * fix missing arrayOffset in FBUtilities.hash (CASSANDRA-4250)
 * (cql3) Add name of parameters in CqlResultSet (CASSANDRA-4242)
 * (cql3) Correctly validate order by queries (CASSANDRA-4246)
 * rename stress to cassandra-stress for saner packaging (CASSANDRA-4256)
 * Fix exception on colum metadata with non-string comparator (CASSANDRA-4269)
 * Check for unknown/invalid compression options (CASSANDRA-4266)
 * (cql3) Adds simple access to column timestamp and ttl (CASSANDRA-4217)
 * (cql3) Fix range queries with secondary indexes (CASSANDRA-4257)
 * Better error messages from improper input in cli (CASSANDRA-3865)
 * Try to stop all compaction upon Keyspace or ColumnFamily drop (CASSANDRA-4221)
 * (cql3) Allow keyspace properties to contain hyphens (CASSANDRA-4278)
 * (cql3) Correctly validate keyspace access in create table (CASSANDRA-4296)
 * Avoid deadlock in migration stage (CASSANDRA-3882)
 * Take supercolumn names and deletion info into account in memtable throughput
   (CASSANDRA-4264)
 * Add back backward compatibility for old style replication factor (CASSANDRA-4294)
 * Preserve compatibility with pre-1.1 index queries (CASSANDRA-4262)
Merged from 1.0:
 * Fix super columns bug where cache is not updated (CASSANDRA-4190)
 * fix maxTimestamp to include row tombstones (CASSANDRA-4116)
 * (CLI) properly handle quotes in create/update keyspace commands (CASSANDRA-4129)
 * Avoids possible deadlock during bootstrap (CASSANDRA-4159)
 * fix stress tool that hangs forever on timeout or error (CASSANDRA-4128)
 * stress tool to return appropriate exit code on failure (CASSANDRA-4188)
 * fix compaction NPE when out of disk space and assertions disabled
   (CASSANDRA-3985)
 * synchronize LCS getEstimatedTasks to avoid CME (CASSANDRA-4255)
 * ensure unique streaming session id's (CASSANDRA-4223)
 * kick off background compaction when min/max thresholds change 
   (CASSANDRA-4279)
 * improve ability of STCS.getBuckets to deal with 100s of 1000s of
   sstables, such as when convertinb back from LCS (CASSANDRA-4287)
 * Oversize integer in CQL throws NumberFormatException (CASSANDRA-4291)
 * fix 1.0.x node join to mixed version cluster, other nodes >= 1.1 (CASSANDRA-4195)
 * Fix LCS splitting sstable base on uncompressed size (CASSANDRA-4419)
 * Push the validation of secondary index values to the SecondaryIndexManager (CASSANDRA-4240)
 * Don't purge columns during upgradesstables (CASSANDRA-4462)
 * Make cqlsh work with piping (CASSANDRA-4113)
 * Validate arguments for nodetool decommission (CASSANDRA-4061)
 * Report thrift status in nodetool info (CASSANDRA-4010)


1.1.0-final
 * average a reduced liveRatio estimate with the previous one (CASSANDRA-4065)
 * Allow KS and CF names up to 48 characters (CASSANDRA-4157)
 * fix stress build (CASSANDRA-4140)
 * add time remaining estimate to nodetool compactionstats (CASSANDRA-4167)
 * (cql) fix NPE in cql3 ALTER TABLE (CASSANDRA-4163)
 * (cql) Add support for CL.TWO and CL.THREE in CQL (CASSANDRA-4156)
 * (cql) Fix type in CQL3 ALTER TABLE preventing update (CASSANDRA-4170)
 * (cql) Throw invalid exception from CQL3 on obsolete options (CASSANDRA-4171)
 * (cqlsh) fix recognizing uppercase SELECT keyword (CASSANDRA-4161)
 * Pig: wide row support (CASSANDRA-3909)
Merged from 1.0:
 * avoid streaming empty files with bulk loader if sstablewriter errors out
   (CASSANDRA-3946)


1.1-rc1
 * Include stress tool in binary builds (CASSANDRA-4103)
 * (Hadoop) fix wide row iteration when last row read was deleted
   (CASSANDRA-4154)
 * fix read_repair_chance to really default to 0.1 in the cli (CASSANDRA-4114)
 * Adds caching and bloomFilterFpChange to CQL options (CASSANDRA-4042)
 * Adds posibility to autoconfigure size of the KeyCache (CASSANDRA-4087)
 * fix KEYS index from skipping results (CASSANDRA-3996)
 * Remove sliced_buffer_size_in_kb dead option (CASSANDRA-4076)
 * make loadNewSStable preserve sstable version (CASSANDRA-4077)
 * Respect 1.0 cache settings as much as possible when upgrading 
   (CASSANDRA-4088)
 * relax path length requirement for sstable files when upgrading on 
   non-Windows platforms (CASSANDRA-4110)
 * fix terminination of the stress.java when errors were encountered
   (CASSANDRA-4128)
 * Move CfDef and KsDef validation out of thrift (CASSANDRA-4037)
 * Fix get_paged_slice (CASSANDRA-4136)
 * CQL3: Support slice with exclusive start and stop (CASSANDRA-3785)
Merged from 1.0:
 * support PropertyFileSnitch in bulk loader (CASSANDRA-4145)
 * add auto_snapshot option allowing disabling snapshot before drop/truncate
   (CASSANDRA-3710)
 * allow short snitch names (CASSANDRA-4130)


1.1-beta2
 * rename loaded sstables to avoid conflicts with local snapshots
   (CASSANDRA-3967)
 * start hint replay as soon as FD notifies that the target is back up
   (CASSANDRA-3958)
 * avoid unproductive deserializing of cached rows during compaction
   (CASSANDRA-3921)
 * fix concurrency issues with CQL keyspace creation (CASSANDRA-3903)
 * Show Effective Owership via Nodetool ring <keyspace> (CASSANDRA-3412)
 * Update ORDER BY syntax for CQL3 (CASSANDRA-3925)
 * Fix BulkRecordWriter to not throw NPE if reducer gets no map data from Hadoop (CASSANDRA-3944)
 * Fix bug with counters in super columns (CASSANDRA-3821)
 * Remove deprecated merge_shard_chance (CASSANDRA-3940)
 * add a convenient way to reset a node's schema (CASSANDRA-2963)
 * fix for intermittent SchemaDisagreementException (CASSANDRA-3884)
 * CLI `list <CF>` to limit number of columns and their order (CASSANDRA-3012)
 * ignore deprecated KsDef/CfDef/ColumnDef fields in native schema (CASSANDRA-3963)
 * CLI to report when unsupported column_metadata pair was given (CASSANDRA-3959)
 * reincarnate removed and deprecated KsDef/CfDef attributes (CASSANDRA-3953)
 * Fix race between writes and read for cache (CASSANDRA-3862)
 * perform static initialization of StorageProxy on start-up (CASSANDRA-3797)
 * support trickling fsync() on writes (CASSANDRA-3950)
 * expose counters for unavailable/timeout exceptions given to thrift clients (CASSANDRA-3671)
 * avoid quadratic startup time in LeveledManifest (CASSANDRA-3952)
 * Add type information to new schema_ columnfamilies and remove thrift
   serialization for schema (CASSANDRA-3792)
 * add missing column validator options to the CLI help (CASSANDRA-3926)
 * skip reading saved key cache if CF's caching strategy is NONE or ROWS_ONLY (CASSANDRA-3954)
 * Unify migration code (CASSANDRA-4017)
Merged from 1.0:
 * cqlsh: guess correct version of Python for Arch Linux (CASSANDRA-4090)
 * (CLI) properly handle quotes in create/update keyspace commands (CASSANDRA-4129)
 * Avoids possible deadlock during bootstrap (CASSANDRA-4159)
 * fix stress tool that hangs forever on timeout or error (CASSANDRA-4128)
 * Fix super columns bug where cache is not updated (CASSANDRA-4190)
 * stress tool to return appropriate exit code on failure (CASSANDRA-4188)


1.0.9
 * improve index sampling performance (CASSANDRA-4023)
 * always compact away deleted hints immediately after handoff (CASSANDRA-3955)
 * delete hints from dropped ColumnFamilies on handoff instead of
   erroring out (CASSANDRA-3975)
 * add CompositeType ref to the CLI doc for create/update column family (CASSANDRA-3980)
 * Pig: support Counter ColumnFamilies (CASSANDRA-3973)
 * Pig: Composite column support (CASSANDRA-3684)
 * Avoid NPE during repair when a keyspace has no CFs (CASSANDRA-3988)
 * Fix division-by-zero error on get_slice (CASSANDRA-4000)
 * don't change manifest level for cleanup, scrub, and upgradesstables
   operations under LeveledCompactionStrategy (CASSANDRA-3989, 4112)
 * fix race leading to super columns assertion failure (CASSANDRA-3957)
 * fix NPE on invalid CQL delete command (CASSANDRA-3755)
 * allow custom types in CLI's assume command (CASSANDRA-4081)
 * fix totalBytes count for parallel compactions (CASSANDRA-3758)
 * fix intermittent NPE in get_slice (CASSANDRA-4095)
 * remove unnecessary asserts in native code interfaces (CASSANDRA-4096)
 * Validate blank keys in CQL to avoid assertion errors (CASSANDRA-3612)
 * cqlsh: fix bad decoding of some column names (CASSANDRA-4003)
 * cqlsh: fix incorrect padding with unicode chars (CASSANDRA-4033)
 * Fix EC2 snitch incorrectly reporting region (CASSANDRA-4026)
 * Shut down thrift during decommission (CASSANDRA-4086)
 * Expose nodetool cfhistograms for 2ndary indexes (CASSANDRA-4063)
Merged from 0.8:
 * Fix ConcurrentModificationException in gossiper (CASSANDRA-4019)


1.1-beta1
 * (cqlsh)
   + add SOURCE and CAPTURE commands, and --file option (CASSANDRA-3479)
   + add ALTER COLUMNFAMILY WITH (CASSANDRA-3523)
   + bundle Python dependencies with Cassandra (CASSANDRA-3507)
   + added to Debian package (CASSANDRA-3458)
   + display byte data instead of erroring out on decode failure 
     (CASSANDRA-3874)
 * add nodetool rebuild_index (CASSANDRA-3583)
 * add nodetool rangekeysample (CASSANDRA-2917)
 * Fix streaming too much data during move operations (CASSANDRA-3639)
 * Nodetool and CLI connect to localhost by default (CASSANDRA-3568)
 * Reduce memory used by primary index sample (CASSANDRA-3743)
 * (Hadoop) separate input/output configurations (CASSANDRA-3197, 3765)
 * avoid returning internal Cassandra classes over JMX (CASSANDRA-2805)
 * add row-level isolation via SnapTree (CASSANDRA-2893)
 * Optimize key count estimation when opening sstable on startup
   (CASSANDRA-2988)
 * multi-dc replication optimization supporting CL > ONE (CASSANDRA-3577)
 * add command to stop compactions (CASSANDRA-1740, 3566, 3582)
 * multithreaded streaming (CASSANDRA-3494)
 * removed in-tree redhat spec (CASSANDRA-3567)
 * "defragment" rows for name-based queries under STCS, again (CASSANDRA-2503)
 * Recycle commitlog segments for improved performance 
   (CASSANDRA-3411, 3543, 3557, 3615)
 * update size-tiered compaction to prioritize small tiers (CASSANDRA-2407)
 * add message expiration logic to OutboundTcpConnection (CASSANDRA-3005)
 * off-heap cache to use sun.misc.Unsafe instead of JNA (CASSANDRA-3271)
 * EACH_QUORUM is only supported for writes (CASSANDRA-3272)
 * replace compactionlock use in schema migration by checking CFS.isValid
   (CASSANDRA-3116)
 * recognize that "SELECT first ... *" isn't really "SELECT *" (CASSANDRA-3445)
 * Use faster bytes comparison (CASSANDRA-3434)
 * Bulk loader is no longer a fat client, (HADOOP) bulk load output format
   (CASSANDRA-3045)
 * (Hadoop) add support for KeyRange.filter
 * remove assumption that keys and token are in bijection
   (CASSANDRA-1034, 3574, 3604)
 * always remove endpoints from delevery queue in HH (CASSANDRA-3546)
 * fix race between cf flush and its 2ndary indexes flush (CASSANDRA-3547)
 * fix potential race in AES when a repair fails (CASSANDRA-3548)
 * Remove columns shadowed by a deleted container even when we cannot purge
   (CASSANDRA-3538)
 * Improve memtable slice iteration performance (CASSANDRA-3545)
 * more efficient allocation of small bloom filters (CASSANDRA-3618)
 * Use separate writer thread in SSTableSimpleUnsortedWriter (CASSANDRA-3619)
 * fsync the directory after new sstable or commitlog segment are created (CASSANDRA-3250)
 * fix minor issues reported by FindBugs (CASSANDRA-3658)
 * global key/row caches (CASSANDRA-3143, 3849)
 * optimize memtable iteration during range scan (CASSANDRA-3638)
 * introduce 'crc_check_chance' in CompressionParameters to support
   a checksum percentage checking chance similarly to read-repair (CASSANDRA-3611)
 * a way to deactivate global key/row cache on per-CF basis (CASSANDRA-3667)
 * fix LeveledCompactionStrategy broken because of generation pre-allocation
   in LeveledManifest (CASSANDRA-3691)
 * finer-grained control over data directories (CASSANDRA-2749)
 * Fix ClassCastException during hinted handoff (CASSANDRA-3694)
 * Upgrade Thrift to 0.7 (CASSANDRA-3213)
 * Make stress.java insert operation to use microseconds (CASSANDRA-3725)
 * Allows (internally) doing a range query with a limit of columns instead of
   rows (CASSANDRA-3742)
 * Allow rangeSlice queries to be start/end inclusive/exclusive (CASSANDRA-3749)
 * Fix BulkLoader to support new SSTable layout and add stream
   throttling to prevent an NPE when there is no yaml config (CASSANDRA-3752)
 * Allow concurrent schema migrations (CASSANDRA-1391, 3832)
 * Add SnapshotCommand to trigger snapshot on remote node (CASSANDRA-3721)
 * Make CFMetaData conversions to/from thrift/native schema inverses
   (CASSANDRA_3559)
 * Add initial code for CQL 3.0-beta (CASSANDRA-2474, 3781, 3753)
 * Add wide row support for ColumnFamilyInputFormat (CASSANDRA-3264)
 * Allow extending CompositeType comparator (CASSANDRA-3657)
 * Avoids over-paging during get_count (CASSANDRA-3798)
 * Add new command to rebuild a node without (repair) merkle tree calculations
   (CASSANDRA-3483, 3922)
 * respect not only row cache capacity but caching mode when
   trying to read data (CASSANDRA-3812)
 * fix system tests (CASSANDRA-3827)
 * CQL support for altering row key type in ALTER TABLE (CASSANDRA-3781)
 * turn compression on by default (CASSANDRA-3871)
 * make hexToBytes refuse invalid input (CASSANDRA-2851)
 * Make secondary indexes CF inherit compression and compaction from their
   parent CF (CASSANDRA-3877)
 * Finish cleanup up tombstone purge code (CASSANDRA-3872)
 * Avoid NPE on aboarted stream-out sessions (CASSANDRA-3904)
 * BulkRecordWriter throws NPE for counter columns (CASSANDRA-3906)
 * Support compression using BulkWriter (CASSANDRA-3907)


1.0.8
 * fix race between cleanup and flush on secondary index CFSes (CASSANDRA-3712)
 * avoid including non-queried nodes in rangeslice read repair
   (CASSANDRA-3843)
 * Only snapshot CF being compacted for snapshot_before_compaction 
   (CASSANDRA-3803)
 * Log active compactions in StatusLogger (CASSANDRA-3703)
 * Compute more accurate compaction score per level (CASSANDRA-3790)
 * Return InvalidRequest when using a keyspace that doesn't exist
   (CASSANDRA-3764)
 * disallow user modification of System keyspace (CASSANDRA-3738)
 * allow using sstable2json on secondary index data (CASSANDRA-3738)
 * (cqlsh) add DESCRIBE COLUMNFAMILIES (CASSANDRA-3586)
 * (cqlsh) format blobs correctly and use colors to improve output
   readability (CASSANDRA-3726)
 * synchronize BiMap of bootstrapping tokens (CASSANDRA-3417)
 * show index options in CLI (CASSANDRA-3809)
 * add optional socket timeout for streaming (CASSANDRA-3838)
 * fix truncate not to leave behind non-CFS backed secondary indexes
   (CASSANDRA-3844)
 * make CLI `show schema` to use output stream directly instead
   of StringBuilder (CASSANDRA-3842)
 * remove the wait on hint future during write (CASSANDRA-3870)
 * (cqlsh) ignore missing CfDef opts (CASSANDRA-3933)
 * (cqlsh) look for cqlshlib relative to realpath (CASSANDRA-3767)
 * Fix short read protection (CASSANDRA-3934)
 * Make sure infered and actual schema match (CASSANDRA-3371)
 * Fix NPE during HH delivery (CASSANDRA-3677)
 * Don't put boostrapping node in 'hibernate' status (CASSANDRA-3737)
 * Fix double quotes in windows bat files (CASSANDRA-3744)
 * Fix bad validator lookup (CASSANDRA-3789)
 * Fix soft reset in EC2MultiRegionSnitch (CASSANDRA-3835)
 * Don't leave zombie connections with THSHA thrift server (CASSANDRA-3867)
 * (cqlsh) fix deserialization of data (CASSANDRA-3874)
 * Fix removetoken force causing an inconsistent state (CASSANDRA-3876)
 * Fix ahndling of some types with Pig (CASSANDRA-3886)
 * Don't allow to drop the system keyspace (CASSANDRA-3759)
 * Make Pig deletes disabled by default and configurable (CASSANDRA-3628)
Merged from 0.8:
 * (Pig) fix CassandraStorage to use correct comparator in Super ColumnFamily
   case (CASSANDRA-3251)
 * fix thread safety issues in commitlog replay, primarily affecting
   systems with many (100s) of CF definitions (CASSANDRA-3751)
 * Fix relevant tombstone ignored with super columns (CASSANDRA-3875)


1.0.7
 * fix regression in HH page size calculation (CASSANDRA-3624)
 * retry failed stream on IOException (CASSANDRA-3686)
 * allow configuring bloom_filter_fp_chance (CASSANDRA-3497)
 * attempt hint delivery every ten minutes, or when failure detector
   notifies us that a node is back up, whichever comes first.  hint
   handoff throttle delay default changed to 1ms, from 50 (CASSANDRA-3554)
 * add nodetool setstreamthroughput (CASSANDRA-3571)
 * fix assertion when dropping a columnfamily with no sstables (CASSANDRA-3614)
 * more efficient allocation of small bloom filters (CASSANDRA-3618)
 * CLibrary.createHardLinkWithExec() to check for errors (CASSANDRA-3101)
 * Avoid creating empty and non cleaned writer during compaction (CASSANDRA-3616)
 * stop thrift service in shutdown hook so we can quiesce MessagingService
   (CASSANDRA-3335)
 * (CQL) compaction_strategy_options and compression_parameters for
   CREATE COLUMNFAMILY statement (CASSANDRA-3374)
 * Reset min/max compaction threshold when creating size tiered compaction
   strategy (CASSANDRA-3666)
 * Don't ignore IOException during compaction (CASSANDRA-3655)
 * Fix assertion error for CF with gc_grace=0 (CASSANDRA-3579)
 * Shutdown ParallelCompaction reducer executor after use (CASSANDRA-3711)
 * Avoid < 0 value for pending tasks in leveled compaction (CASSANDRA-3693)
 * (Hadoop) Support TimeUUID in Pig CassandraStorage (CASSANDRA-3327)
 * Check schema is ready before continuing boostrapping (CASSANDRA-3629)
 * Catch overflows during parsing of chunk_length_kb (CASSANDRA-3644)
 * Improve stream protocol mismatch errors (CASSANDRA-3652)
 * Avoid multiple thread doing HH to the same target (CASSANDRA-3681)
 * Add JMX property for rp_timeout_in_ms (CASSANDRA-2940)
 * Allow DynamicCompositeType to compare component of different types
   (CASSANDRA-3625)
 * Flush non-cfs backed secondary indexes (CASSANDRA-3659)
 * Secondary Indexes should report memory consumption (CASSANDRA-3155)
 * fix for SelectStatement start/end key are not set correctly
   when a key alias is involved (CASSANDRA-3700)
 * fix CLI `show schema` command insert of an extra comma in
   column_metadata (CASSANDRA-3714)
Merged from 0.8:
 * avoid logging (harmless) exception when GC takes < 1ms (CASSANDRA-3656)
 * prevent new nodes from thinking down nodes are up forever (CASSANDRA-3626)
 * use correct list of replicas for LOCAL_QUORUM reads when read repair
   is disabled (CASSANDRA-3696)
 * block on flush before compacting hints (may prevent OOM) (CASSANDRA-3733)


1.0.6
 * (CQL) fix cqlsh support for replicate_on_write (CASSANDRA-3596)
 * fix adding to leveled manifest after streaming (CASSANDRA-3536)
 * filter out unavailable cipher suites when using encryption (CASSANDRA-3178)
 * (HADOOP) add old-style api support for CFIF and CFRR (CASSANDRA-2799)
 * Support TimeUUIDType column names in Stress.java tool (CASSANDRA-3541)
 * (CQL) INSERT/UPDATE/DELETE/TRUNCATE commands should allow CF names to
   be qualified by keyspace (CASSANDRA-3419)
 * always remove endpoints from delevery queue in HH (CASSANDRA-3546)
 * fix race between cf flush and its 2ndary indexes flush (CASSANDRA-3547)
 * fix potential race in AES when a repair fails (CASSANDRA-3548)
 * fix default value validation usage in CLI SET command (CASSANDRA-3553)
 * Optimize componentsFor method for compaction and startup time
   (CASSANDRA-3532)
 * (CQL) Proper ColumnFamily metadata validation on CREATE COLUMNFAMILY 
   (CASSANDRA-3565)
 * fix compression "chunk_length_kb" option to set correct kb value for 
   thrift/avro (CASSANDRA-3558)
 * fix missing response during range slice repair (CASSANDRA-3551)
 * 'describe ring' moved from CLI to nodetool and available through JMX (CASSANDRA-3220)
 * add back partitioner to sstable metadata (CASSANDRA-3540)
 * fix NPE in get_count for counters (CASSANDRA-3601)
Merged from 0.8:
 * remove invalid assertion that table was opened before dropping it
   (CASSANDRA-3580)
 * range and index scans now only send requests to enough replicas to
   satisfy requested CL + RR (CASSANDRA-3598)
 * use cannonical host for local node in nodetool info (CASSANDRA-3556)
 * remove nonlocal DC write optimization since it only worked with
   CL.ONE or CL.LOCAL_QUORUM (CASSANDRA-3577, 3585)
 * detect misuses of CounterColumnType (CASSANDRA-3422)
 * turn off string interning in json2sstable, take 2 (CASSANDRA-2189)
 * validate compression parameters on add/update of the ColumnFamily 
   (CASSANDRA-3573)
 * Check for 0.0.0.0 is incorrect in CFIF (CASSANDRA-3584)
 * Increase vm.max_map_count in debian packaging (CASSANDRA-3563)
 * gossiper will never add itself to saved endpoints (CASSANDRA-3485)


1.0.5
 * revert CASSANDRA-3407 (see CASSANDRA-3540)
 * fix assertion error while forwarding writes to local nodes (CASSANDRA-3539)


1.0.4
 * fix self-hinting of timed out read repair updates and make hinted handoff
   less prone to OOMing a coordinator (CASSANDRA-3440)
 * expose bloom filter sizes via JMX (CASSANDRA-3495)
 * enforce RP tokens 0..2**127 (CASSANDRA-3501)
 * canonicalize paths exposed through JMX (CASSANDRA-3504)
 * fix "liveSize" stat when sstables are removed (CASSANDRA-3496)
 * add bloom filter FP rates to nodetool cfstats (CASSANDRA-3347)
 * record partitioner in sstable metadata component (CASSANDRA-3407)
 * add new upgradesstables nodetool command (CASSANDRA-3406)
 * skip --debug requirement to see common exceptions in CLI (CASSANDRA-3508)
 * fix incorrect query results due to invalid max timestamp (CASSANDRA-3510)
 * make sstableloader recognize compressed sstables (CASSANDRA-3521)
 * avoids race in OutboundTcpConnection in multi-DC setups (CASSANDRA-3530)
 * use SETLOCAL in cassandra.bat (CASSANDRA-3506)
 * fix ConcurrentModificationException in Table.all() (CASSANDRA-3529)
Merged from 0.8:
 * fix concurrence issue in the FailureDetector (CASSANDRA-3519)
 * fix array out of bounds error in counter shard removal (CASSANDRA-3514)
 * avoid dropping tombstones when they might still be needed to shadow
   data in a different sstable (CASSANDRA-2786)


1.0.3
 * revert name-based query defragmentation aka CASSANDRA-2503 (CASSANDRA-3491)
 * fix invalidate-related test failures (CASSANDRA-3437)
 * add next-gen cqlsh to bin/ (CASSANDRA-3188, 3131, 3493)
 * (CQL) fix handling of rows with no columns (CASSANDRA-3424, 3473)
 * fix querying supercolumns by name returning only a subset of
   subcolumns or old subcolumn versions (CASSANDRA-3446)
 * automatically compute sha1 sum for uncompressed data files (CASSANDRA-3456)
 * fix reading metadata/statistics component for version < h (CASSANDRA-3474)
 * add sstable forward-compatibility (CASSANDRA-3478)
 * report compression ratio in CFSMBean (CASSANDRA-3393)
 * fix incorrect size exception during streaming of counters (CASSANDRA-3481)
 * (CQL) fix for counter decrement syntax (CASSANDRA-3418)
 * Fix race introduced by CASSANDRA-2503 (CASSANDRA-3482)
 * Fix incomplete deletion of delivered hints (CASSANDRA-3466)
 * Avoid rescheduling compactions when no compaction was executed 
   (CASSANDRA-3484)
 * fix handling of the chunk_length_kb compression options (CASSANDRA-3492)
Merged from 0.8:
 * fix updating CF row_cache_provider (CASSANDRA-3414)
 * CFMetaData.convertToThrift method to set RowCacheProvider (CASSANDRA-3405)
 * acquire compactionlock during truncate (CASSANDRA-3399)
 * fix displaying cfdef entries for super columnfamilies (CASSANDRA-3415)
 * Make counter shard merging thread safe (CASSANDRA-3178)
 * Revert CASSANDRA-2855
 * Fix bug preventing the use of efficient cross-DC writes (CASSANDRA-3472)
 * `describe ring` command for CLI (CASSANDRA-3220)
 * (Hadoop) skip empty rows when entire row is requested, redux (CASSANDRA-2855)


1.0.2
 * "defragment" rows for name-based queries under STCS (CASSANDRA-2503)
 * Add timing information to cassandra-cli GET/SET/LIST queries (CASSANDRA-3326)
 * Only create one CompressionMetadata object per sstable (CASSANDRA-3427)
 * cleanup usage of StorageService.setMode() (CASSANDRA-3388)
 * Avoid large array allocation for compressed chunk offsets (CASSANDRA-3432)
 * fix DecimalType bytebuffer marshalling (CASSANDRA-3421)
 * fix bug that caused first column in per row indexes to be ignored 
   (CASSANDRA-3441)
 * add JMX call to clean (failed) repair sessions (CASSANDRA-3316)
 * fix sstableloader reference acquisition bug (CASSANDRA-3438)
 * fix estimated row size regression (CASSANDRA-3451)
 * make sure we don't return more columns than asked (CASSANDRA-3303, 3395)
Merged from 0.8:
 * acquire compactionlock during truncate (CASSANDRA-3399)
 * fix displaying cfdef entries for super columnfamilies (CASSANDRA-3415)


1.0.1
 * acquire references during index build to prevent delete problems
   on Windows (CASSANDRA-3314)
 * describe_ring should include datacenter/topology information (CASSANDRA-2882)
 * Thrift sockets are not properly buffered (CASSANDRA-3261)
 * performance improvement for bytebufferutil compare function (CASSANDRA-3286)
 * add system.versions ColumnFamily (CASSANDRA-3140)
 * reduce network copies (CASSANDRA-3333, 3373)
 * limit nodetool to 32MB of heap (CASSANDRA-3124)
 * (CQL) update parser to accept "timestamp" instead of "date" (CASSANDRA-3149)
 * Fix CLI `show schema` to include "compression_options" (CASSANDRA-3368)
 * Snapshot to include manifest under LeveledCompactionStrategy (CASSANDRA-3359)
 * (CQL) SELECT query should allow CF name to be qualified by keyspace (CASSANDRA-3130)
 * (CQL) Fix internal application error specifying 'using consistency ...'
   in lower case (CASSANDRA-3366)
 * fix Deflate compression when compression actually makes the data bigger
   (CASSANDRA-3370)
 * optimize UUIDGen to avoid lock contention on InetAddress.getLocalHost 
   (CASSANDRA-3387)
 * tolerate index being dropped mid-mutation (CASSANDRA-3334, 3313)
 * CompactionManager is now responsible for checking for new candidates
   post-task execution, enabling more consistent leveled compaction 
   (CASSANDRA-3391)
 * Cache HSHA threads (CASSANDRA-3372)
 * use CF/KS names as snapshot prefix for drop + truncate operations
   (CASSANDRA-2997)
 * Break bloom filters up to avoid heap fragmentation (CASSANDRA-2466)
 * fix cassandra hanging on jsvc stop (CASSANDRA-3302)
 * Avoid leveled compaction getting blocked on errors (CASSANDRA-3408)
 * Make reloading the compaction strategy safe (CASSANDRA-3409)
 * ignore 0.8 hints even if compaction begins before we try to purge
   them (CASSANDRA-3385)
 * remove procrun (bin\daemon) from Cassandra source tree and 
   artifacts (CASSANDRA-3331)
 * make cassandra compile under JDK7 (CASSANDRA-3275)
 * remove dependency of clientutil.jar to FBUtilities (CASSANDRA-3299)
 * avoid truncation errors by using long math on long values (CASSANDRA-3364)
 * avoid clock drift on some Windows machine (CASSANDRA-3375)
 * display cache provider in cli 'describe keyspace' command (CASSANDRA-3384)
 * fix incomplete topology information in describe_ring (CASSANDRA-3403)
 * expire dead gossip states based on time (CASSANDRA-2961)
 * improve CompactionTask extensibility (CASSANDRA-3330)
 * Allow one leveled compaction task to kick off another (CASSANDRA-3363)
 * allow encryption only between datacenters (CASSANDRA-2802)
Merged from 0.8:
 * fix truncate allowing data to be replayed post-restart (CASSANDRA-3297)
 * make iwriter final in IndexWriter to avoid NPE (CASSANDRA-2863)
 * (CQL) update grammar to require key clause in DELETE statement
   (CASSANDRA-3349)
 * (CQL) allow numeric keyspace names in USE statement (CASSANDRA-3350)
 * (Hadoop) skip empty rows when slicing the entire row (CASSANDRA-2855)
 * Fix handling of tombstone by SSTableExport/Import (CASSANDRA-3357)
 * fix ColumnIndexer to use long offsets (CASSANDRA-3358)
 * Improved CLI exceptions (CASSANDRA-3312)
 * Fix handling of tombstone by SSTableExport/Import (CASSANDRA-3357)
 * Only count compaction as active (for throttling) when they have
   successfully acquired the compaction lock (CASSANDRA-3344)
 * Display CLI version string on startup (CASSANDRA-3196)
 * (Hadoop) make CFIF try rpc_address or fallback to listen_address
   (CASSANDRA-3214)
 * (Hadoop) accept comma delimited lists of initial thrift connections
   (CASSANDRA-3185)
 * ColumnFamily min_compaction_threshold should be >= 2 (CASSANDRA-3342)
 * (Pig) add 0.8+ types and key validation type in schema (CASSANDRA-3280)
 * Fix completely removing column metadata using CLI (CASSANDRA-3126)
 * CLI `describe cluster;` output should be on separate lines for separate versions
   (CASSANDRA-3170)
 * fix changing durable_writes keyspace option during CF creation
   (CASSANDRA-3292)
 * avoid locking on update when no indexes are involved (CASSANDRA-3386)
 * fix assertionError during repair with ordered partitioners (CASSANDRA-3369)
 * correctly serialize key_validation_class for avro (CASSANDRA-3391)
 * don't expire counter tombstone after streaming (CASSANDRA-3394)
 * prevent nodes that failed to join from hanging around forever 
   (CASSANDRA-3351)
 * remove incorrect optimization from slice read path (CASSANDRA-3390)
 * Fix race in AntiEntropyService (CASSANDRA-3400)


1.0.0-final
 * close scrubbed sstable fd before deleting it (CASSANDRA-3318)
 * fix bug preventing obsolete commitlog segments from being removed
   (CASSANDRA-3269)
 * tolerate whitespace in seed CDL (CASSANDRA-3263)
 * Change default heap thresholds to max(min(1/2 ram, 1G), min(1/4 ram, 8GB))
   (CASSANDRA-3295)
 * Fix broken CompressedRandomAccessReaderTest (CASSANDRA-3298)
 * (CQL) fix type information returned for wildcard queries (CASSANDRA-3311)
 * add estimated tasks to LeveledCompactionStrategy (CASSANDRA-3322)
 * avoid including compaction cache-warming in keycache stats (CASSANDRA-3325)
 * run compaction and hinted handoff threads at MIN_PRIORITY (CASSANDRA-3308)
 * default hsha thrift server to cpu core count in rpc pool (CASSANDRA-3329)
 * add bin\daemon to binary tarball for Windows service (CASSANDRA-3331)
 * Fix places where uncompressed size of sstables was use in place of the
   compressed one (CASSANDRA-3338)
 * Fix hsha thrift server (CASSANDRA-3346)
 * Make sure repair only stream needed sstables (CASSANDRA-3345)


1.0.0-rc2
 * Log a meaningful warning when a node receives a message for a repair session
   that doesn't exist anymore (CASSANDRA-3256)
 * test for NUMA policy support as well as numactl presence (CASSANDRA-3245)
 * Fix FD leak when internode encryption is enabled (CASSANDRA-3257)
 * Remove incorrect assertion in mergeIterator (CASSANDRA-3260)
 * FBUtilities.hexToBytes(String) to throw NumberFormatException when string
   contains non-hex characters (CASSANDRA-3231)
 * Keep SimpleSnitch proximity ordering unchanged from what the Strategy
   generates, as intended (CASSANDRA-3262)
 * remove Scrub from compactionstats when finished (CASSANDRA-3255)
 * fix counter entry in jdbc TypesMap (CASSANDRA-3268)
 * fix full queue scenario for ParallelCompactionIterator (CASSANDRA-3270)
 * fix bootstrap process (CASSANDRA-3285)
 * don't try delivering hints if when there isn't any (CASSANDRA-3176)
 * CLI documentation change for ColumnFamily `compression_options` (CASSANDRA-3282)
 * ignore any CF ids sent by client for adding CF/KS (CASSANDRA-3288)
 * remove obsolete hints on first startup (CASSANDRA-3291)
 * use correct ISortedColumns for time-optimized reads (CASSANDRA-3289)
 * Evict gossip state immediately when a token is taken over by a new IP 
   (CASSANDRA-3259)


1.0.0-rc1
 * Update CQL to generate microsecond timestamps by default (CASSANDRA-3227)
 * Fix counting CFMetadata towards Memtable liveRatio (CASSANDRA-3023)
 * Kill server on wrapped OOME such as from FileChannel.map (CASSANDRA-3201)
 * remove unnecessary copy when adding to row cache (CASSANDRA-3223)
 * Log message when a full repair operation completes (CASSANDRA-3207)
 * Fix streamOutSession keeping sstables references forever if the remote end
   dies (CASSANDRA-3216)
 * Remove dynamic_snitch boolean from example configuration (defaulting to 
   true) and set default badness threshold to 0.1 (CASSANDRA-3229)
 * Base choice of random or "balanced" token on bootstrap on whether
   schema definitions were found (CASSANDRA-3219)
 * Fixes for LeveledCompactionStrategy score computation, prioritization,
   scheduling, and performance (CASSANDRA-3224, 3234)
 * parallelize sstable open at server startup (CASSANDRA-2988)
 * fix handling of exceptions writing to OutboundTcpConnection (CASSANDRA-3235)
 * Allow using quotes in "USE <keyspace>;" CLI command (CASSANDRA-3208)
 * Don't allow any cache loading exceptions to halt startup (CASSANDRA-3218)
 * Fix sstableloader --ignores option (CASSANDRA-3247)
 * File descriptor limit increased in packaging (CASSANDRA-3206)
 * Fix deadlock in commit log during flush (CASSANDRA-3253) 


1.0.0-beta1
 * removed binarymemtable (CASSANDRA-2692)
 * add commitlog_total_space_in_mb to prevent fragmented logs (CASSANDRA-2427)
 * removed commitlog_rotation_threshold_in_mb configuration (CASSANDRA-2771)
 * make AbstractBounds.normalize de-overlapp overlapping ranges (CASSANDRA-2641)
 * replace CollatingIterator, ReducingIterator with MergeIterator 
   (CASSANDRA-2062)
 * Fixed the ability to set compaction strategy in cli using create column 
   family command (CASSANDRA-2778)
 * clean up tmp files after failed compaction (CASSANDRA-2468)
 * restrict repair streaming to specific columnfamilies (CASSANDRA-2280)
 * don't bother persisting columns shadowed by a row tombstone (CASSANDRA-2589)
 * reset CF and SC deletion times after gc_grace (CASSANDRA-2317)
 * optimize away seek when compacting wide rows (CASSANDRA-2879)
 * single-pass streaming (CASSANDRA-2677, 2906, 2916, 3003)
 * use reference counting for deleting sstables instead of relying on GC
   (CASSANDRA-2521, 3179)
 * store hints as serialized mutations instead of pointers to data row
   (CASSANDRA-2045)
 * store hints in the coordinator node instead of in the closest replica 
   (CASSANDRA-2914)
 * add row_cache_keys_to_save CF option (CASSANDRA-1966)
 * check column family validity in nodetool repair (CASSANDRA-2933)
 * use lazy initialization instead of class initialization in NodeId
   (CASSANDRA-2953)
 * add paging to get_count (CASSANDRA-2894)
 * fix "short reads" in [multi]get (CASSANDRA-2643, 3157, 3192)
 * add optional compression for sstables (CASSANDRA-47, 2994, 3001, 3128)
 * add scheduler JMX metrics (CASSANDRA-2962)
 * add block level checksum for compressed data (CASSANDRA-1717)
 * make column family backed column map pluggable and introduce unsynchronized
   ArrayList backed one to speedup reads (CASSANDRA-2843, 3165, 3205)
 * refactoring of the secondary index api (CASSANDRA-2982)
 * make CL > ONE reads wait for digest reconciliation before returning
   (CASSANDRA-2494)
 * fix missing logging for some exceptions (CASSANDRA-2061)
 * refactor and optimize ColumnFamilyStore.files(...) and Descriptor.fromFilename(String)
   and few other places responsible for work with SSTable files (CASSANDRA-3040)
 * Stop reading from sstables once we know we have the most recent columns,
   for query-by-name requests (CASSANDRA-2498)
 * Add query-by-column mode to stress.java (CASSANDRA-3064)
 * Add "install" command to cassandra.bat (CASSANDRA-292)
 * clean up KSMetadata, CFMetadata from unnecessary
   Thrift<->Avro conversion methods (CASSANDRA-3032)
 * Add timeouts to client request schedulers (CASSANDRA-3079, 3096)
 * Cli to use hashes rather than array of hashes for strategy options (CASSANDRA-3081)
 * LeveledCompactionStrategy (CASSANDRA-1608, 3085, 3110, 3087, 3145, 3154, 3182)
 * Improvements of the CLI `describe` command (CASSANDRA-2630)
 * reduce window where dropped CF sstables may not be deleted (CASSANDRA-2942)
 * Expose gossip/FD info to JMX (CASSANDRA-2806)
 * Fix streaming over SSL when compressed SSTable involved (CASSANDRA-3051)
 * Add support for pluggable secondary index implementations (CASSANDRA-3078)
 * remove compaction_thread_priority setting (CASSANDRA-3104)
 * generate hints for replicas that timeout, not just replicas that are known
   to be down before starting (CASSANDRA-2034)
 * Add throttling for internode streaming (CASSANDRA-3080)
 * make the repair of a range repair all replica (CASSANDRA-2610, 3194)
 * expose the ability to repair the first range (as returned by the
   partitioner) of a node (CASSANDRA-2606)
 * Streams Compression (CASSANDRA-3015)
 * add ability to use multiple threads during a single compaction
   (CASSANDRA-2901)
 * make AbstractBounds.normalize support overlapping ranges (CASSANDRA-2641)
 * fix of the CQL count() behavior (CASSANDRA-3068)
 * use TreeMap backed column families for the SSTable simple writers
   (CASSANDRA-3148)
 * fix inconsistency of the CLI syntax when {} should be used instead of [{}]
   (CASSANDRA-3119)
 * rename CQL type names to match expected SQL behavior (CASSANDRA-3149, 3031)
 * Arena-based allocation for memtables (CASSANDRA-2252, 3162, 3163, 3168)
 * Default RR chance to 0.1 (CASSANDRA-3169)
 * Add RowLevel support to secondary index API (CASSANDRA-3147)
 * Make SerializingCacheProvider the default if JNA is available (CASSANDRA-3183)
 * Fix backwards compatibilty for CQL memtable properties (CASSANDRA-3190)
 * Add five-minute delay before starting compactions on a restarted server
   (CASSANDRA-3181)
 * Reduce copies done for intra-host messages (CASSANDRA-1788, 3144)
 * support of compaction strategy option for stress.java (CASSANDRA-3204)
 * make memtable throughput and column count thresholds no-ops (CASSANDRA-2449)
 * Return schema information along with the resultSet in CQL (CASSANDRA-2734)
 * Add new DecimalType (CASSANDRA-2883)
 * Fix assertion error in RowRepairResolver (CASSANDRA-3156)
 * Reduce unnecessary high buffer sizes (CASSANDRA-3171)
 * Pluggable compaction strategy (CASSANDRA-1610)
 * Add new broadcast_address config option (CASSANDRA-2491)


0.8.7
 * Kill server on wrapped OOME such as from FileChannel.map (CASSANDRA-3201)
 * Allow using quotes in "USE <keyspace>;" CLI command (CASSANDRA-3208)
 * Log message when a full repair operation completes (CASSANDRA-3207)
 * Don't allow any cache loading exceptions to halt startup (CASSANDRA-3218)
 * Fix sstableloader --ignores option (CASSANDRA-3247)
 * File descriptor limit increased in packaging (CASSANDRA-3206)
 * Log a meaningfull warning when a node receive a message for a repair session
   that doesn't exist anymore (CASSANDRA-3256)
 * Fix FD leak when internode encryption is enabled (CASSANDRA-3257)
 * FBUtilities.hexToBytes(String) to throw NumberFormatException when string
   contains non-hex characters (CASSANDRA-3231)
 * Keep SimpleSnitch proximity ordering unchanged from what the Strategy
   generates, as intended (CASSANDRA-3262)
 * remove Scrub from compactionstats when finished (CASSANDRA-3255)
 * Fix tool .bat files when CASSANDRA_HOME contains spaces (CASSANDRA-3258)
 * Force flush of status table when removing/updating token (CASSANDRA-3243)
 * Evict gossip state immediately when a token is taken over by a new IP (CASSANDRA-3259)
 * Fix bug where the failure detector can take too long to mark a host
   down (CASSANDRA-3273)
 * (Hadoop) allow wrapping ranges in queries (CASSANDRA-3137)
 * (Hadoop) check all interfaces for a match with split location
   before falling back to random replica (CASSANDRA-3211)
 * (Hadoop) Make Pig storage handle implements LoadMetadata (CASSANDRA-2777)
 * (Hadoop) Fix exception during PIG 'dump' (CASSANDRA-2810)
 * Fix stress COUNTER_GET option (CASSANDRA-3301)
 * Fix missing fields in CLI `show schema` output (CASSANDRA-3304)
 * Nodetool no longer leaks threads and closes JMX connections (CASSANDRA-3309)
 * fix truncate allowing data to be replayed post-restart (CASSANDRA-3297)
 * Move SimpleAuthority and SimpleAuthenticator to examples (CASSANDRA-2922)
 * Fix handling of tombstone by SSTableExport/Import (CASSANDRA-3357)
 * Fix transposition in cfHistograms (CASSANDRA-3222)
 * Allow using number as DC name when creating keyspace in CQL (CASSANDRA-3239)
 * Force flush of system table after updating/removing a token (CASSANDRA-3243)


0.8.6
 * revert CASSANDRA-2388
 * change TokenRange.endpoints back to listen/broadcast address to match
   pre-1777 behavior, and add TokenRange.rpc_endpoints instead (CASSANDRA-3187)
 * avoid trying to watch cassandra-topology.properties when loaded from jar
   (CASSANDRA-3138)
 * prevent users from creating keyspaces with LocalStrategy replication
   (CASSANDRA-3139)
 * fix CLI `show schema;` to output correct keyspace definition statement
   (CASSANDRA-3129)
 * CustomTThreadPoolServer to log TTransportException at DEBUG level
   (CASSANDRA-3142)
 * allow topology sort to work with non-unique rack names between 
   datacenters (CASSANDRA-3152)
 * Improve caching of same-version Messages on digest and repair paths
   (CASSANDRA-3158)
 * Randomize choice of first replica for counter increment (CASSANDRA-2890)
 * Fix using read_repair_chance instead of merge_shard_change (CASSANDRA-3202)
 * Avoid streaming data to nodes that already have it, on move as well as
   decommission (CASSANDRA-3041)
 * Fix divide by zero error in GCInspector (CASSANDRA-3164)
 * allow quoting of the ColumnFamily name in CLI `create column family`
   statement (CASSANDRA-3195)
 * Fix rolling upgrade from 0.7 to 0.8 problem (CASSANDRA-3166)
 * Accomodate missing encryption_options in IncomingTcpConnection.stream
   (CASSANDRA-3212)


0.8.5
 * fix NPE when encryption_options is unspecified (CASSANDRA-3007)
 * include column name in validation failure exceptions (CASSANDRA-2849)
 * make sure truncate clears out the commitlog so replay won't re-
   populate with truncated data (CASSANDRA-2950)
 * fix NPE when debug logging is enabled and dropped CF is present
   in a commitlog segment (CASSANDRA-3021)
 * fix cassandra.bat when CASSANDRA_HOME contains spaces (CASSANDRA-2952)
 * fix to SSTableSimpleUnsortedWriter bufferSize calculation (CASSANDRA-3027)
 * make cleanup and normal compaction able to skip empty rows
   (rows containing nothing but expired tombstones) (CASSANDRA-3039)
 * work around native memory leak in com.sun.management.GarbageCollectorMXBean
   (CASSANDRA-2868)
 * validate that column names in column_metadata are not equal to key_alias
   on create/update of the ColumnFamily and CQL 'ALTER' statement (CASSANDRA-3036)
 * return an InvalidRequestException if an indexed column is assigned
   a value larger than 64KB (CASSANDRA-3057)
 * fix of numeric-only and string column names handling in CLI "drop index" 
   (CASSANDRA-3054)
 * prune index scan resultset back to original request for lazy
   resultset expansion case (CASSANDRA-2964)
 * (Hadoop) fail jobs when Cassandra node has failed but TaskTracker
   has not (CASSANDRA-2388)
 * fix dynamic snitch ignoring nodes when read_repair_chance is zero
   (CASSANDRA-2662)
 * avoid retaining references to dropped CFS objects in 
   CompactionManager.estimatedCompactions (CASSANDRA-2708)
 * expose rpc timeouts per host in MessagingServiceMBean (CASSANDRA-2941)
 * avoid including cwd in classpath for deb and rpm packages (CASSANDRA-2881)
 * remove gossip state when a new IP takes over a token (CASSANDRA-3071)
 * allow sstable2json to work on index sstable files (CASSANDRA-3059)
 * always hint counters (CASSANDRA-3099)
 * fix log4j initialization in EmbeddedCassandraService (CASSANDRA-2857)
 * remove gossip state when a new IP takes over a token (CASSANDRA-3071)
 * work around native memory leak in com.sun.management.GarbageCollectorMXBean
    (CASSANDRA-2868)
 * fix UnavailableException with writes at CL.EACH_QUORM (CASSANDRA-3084)
 * fix parsing of the Keyspace and ColumnFamily names in numeric
   and string representations in CLI (CASSANDRA-3075)
 * fix corner cases in Range.differenceToFetch (CASSANDRA-3084)
 * fix ip address String representation in the ring cache (CASSANDRA-3044)
 * fix ring cache compatibility when mixing pre-0.8.4 nodes with post-
   in the same cluster (CASSANDRA-3023)
 * make repair report failure when a node participating dies (instead of
   hanging forever) (CASSANDRA-2433)
 * fix handling of the empty byte buffer by ReversedType (CASSANDRA-3111)
 * Add validation that Keyspace names are case-insensitively unique (CASSANDRA-3066)
 * catch invalid key_validation_class before instantiating UpdateColumnFamily (CASSANDRA-3102)
 * make Range and Bounds objects client-safe (CASSANDRA-3108)
 * optionally skip log4j configuration (CASSANDRA-3061)
 * bundle sstableloader with the debian package (CASSANDRA-3113)
 * don't try to build secondary indexes when there is none (CASSANDRA-3123)
 * improve SSTableSimpleUnsortedWriter speed for large rows (CASSANDRA-3122)
 * handle keyspace arguments correctly in nodetool snapshot (CASSANDRA-3038)
 * Fix SSTableImportTest on windows (CASSANDRA-3043)
 * expose compactionThroughputMbPerSec through JMX (CASSANDRA-3117)
 * log keyspace and CF of large rows being compacted


0.8.4
 * change TokenRing.endpoints to be a list of rpc addresses instead of 
   listen/broadcast addresses (CASSANDRA-1777)
 * include files-to-be-streamed in StreamInSession.getSources (CASSANDRA-2972)
 * use JAVA env var in cassandra-env.sh (CASSANDRA-2785, 2992)
 * avoid doing read for no-op replicate-on-write at CL=1 (CASSANDRA-2892)
 * refuse counter write for CL.ANY (CASSANDRA-2990)
 * switch back to only logging recent dropped messages (CASSANDRA-3004)
 * always deserialize RowMutation for counters (CASSANDRA-3006)
 * ignore saved replication_factor strategy_option for NTS (CASSANDRA-3011)
 * make sure pre-truncate CL segments are discarded (CASSANDRA-2950)


0.8.3
 * add ability to drop local reads/writes that are going to timeout
   (CASSANDRA-2943)
 * revamp token removal process, keep gossip states for 3 days (CASSANDRA-2496)
 * don't accept extra args for 0-arg nodetool commands (CASSANDRA-2740)
 * log unavailableexception details at debug level (CASSANDRA-2856)
 * expose data_dir though jmx (CASSANDRA-2770)
 * don't include tmp files as sstable when create cfs (CASSANDRA-2929)
 * log Java classpath on startup (CASSANDRA-2895)
 * keep gossipped version in sync with actual on migration coordinator 
   (CASSANDRA-2946)
 * use lazy initialization instead of class initialization in NodeId
   (CASSANDRA-2953)
 * check column family validity in nodetool repair (CASSANDRA-2933)
 * speedup bytes to hex conversions dramatically (CASSANDRA-2850)
 * Flush memtables on shutdown when durable writes are disabled 
   (CASSANDRA-2958)
 * improved POSIX compatibility of start scripts (CASsANDRA-2965)
 * add counter support to Hadoop InputFormat (CASSANDRA-2981)
 * fix bug where dirty commitlog segments were removed (and avoid keeping 
   segments with no post-flush activity permanently dirty) (CASSANDRA-2829)
 * fix throwing exception with batch mutation of counter super columns
   (CASSANDRA-2949)
 * ignore system tables during repair (CASSANDRA-2979)
 * throw exception when NTS is given replication_factor as an option
   (CASSANDRA-2960)
 * fix assertion error during compaction of counter CFs (CASSANDRA-2968)
 * avoid trying to create index names, when no index exists (CASSANDRA-2867)
 * don't sample the system table when choosing a bootstrap token
   (CASSANDRA-2825)
 * gossiper notifies of local state changes (CASSANDRA-2948)
 * add asynchronous and half-sync/half-async (hsha) thrift servers 
   (CASSANDRA-1405)
 * fix potential use of free'd native memory in SerializingCache 
   (CASSANDRA-2951)
 * prune index scan resultset back to original request for lazy
   resultset expansion case (CASSANDRA-2964)
 * (Hadoop) fail jobs when Cassandra node has failed but TaskTracker
    has not (CASSANDRA-2388)


0.8.2
 * CQL: 
   - include only one row per unique key for IN queries (CASSANDRA-2717)
   - respect client timestamp on full row deletions (CASSANDRA-2912)
 * improve thread-safety in StreamOutSession (CASSANDRA-2792)
 * allow deleting a row and updating indexed columns in it in the
   same mutation (CASSANDRA-2773)
 * Expose number of threads blocked on submitting memtable to flush
   in JMX (CASSANDRA-2817)
 * add ability to return "endpoints" to nodetool (CASSANDRA-2776)
 * Add support for multiple (comma-delimited) coordinator addresses
   to ColumnFamilyInputFormat (CASSANDRA-2807)
 * fix potential NPE while scheduling read repair for range slice
   (CASSANDRA-2823)
 * Fix race in SystemTable.getCurrentLocalNodeId (CASSANDRA-2824)
 * Correctly set default for replicate_on_write (CASSANDRA-2835)
 * improve nodetool compactionstats formatting (CASSANDRA-2844)
 * fix index-building status display (CASSANDRA-2853)
 * fix CLI perpetuating obsolete KsDef.replication_factor (CASSANDRA-2846)
 * improve cli treatment of multiline comments (CASSANDRA-2852)
 * handle row tombstones correctly in EchoedRow (CASSANDRA-2786)
 * add MessagingService.get[Recently]DroppedMessages and
   StorageService.getExceptionCount (CASSANDRA-2804)
 * fix possibility of spurious UnavailableException for LOCAL_QUORUM
   reads with dynamic snitch + read repair disabled (CASSANDRA-2870)
 * add ant-optional as dependence for the debian package (CASSANDRA-2164)
 * add option to specify limit for get_slice in the CLI (CASSANDRA-2646)
 * decrease HH page size (CASSANDRA-2832)
 * reset cli keyspace after dropping the current one (CASSANDRA-2763)
 * add KeyRange option to Hadoop inputformat (CASSANDRA-1125)
 * fix protocol versioning (CASSANDRA-2818, 2860)
 * support spaces in path to log4j configuration (CASSANDRA-2383)
 * avoid including inferred types in CF update (CASSANDRA-2809)
 * fix JMX bulkload call (CASSANDRA-2908)
 * fix updating KS with durable_writes=false (CASSANDRA-2907)
 * add simplified facade to SSTableWriter for bulk loading use
   (CASSANDRA-2911)
 * fix re-using index CF sstable names after drop/recreate (CASSANDRA-2872)
 * prepend CF to default index names (CASSANDRA-2903)
 * fix hint replay (CASSANDRA-2928)
 * Properly synchronize repair's merkle tree computation (CASSANDRA-2816)


0.8.1
 * CQL:
   - support for insert, delete in BATCH (CASSANDRA-2537)
   - support for IN to SELECT, UPDATE (CASSANDRA-2553)
   - timestamp support for INSERT, UPDATE, and BATCH (CASSANDRA-2555)
   - TTL support (CASSANDRA-2476)
   - counter support (CASSANDRA-2473)
   - ALTER COLUMNFAMILY (CASSANDRA-1709)
   - DROP INDEX (CASSANDRA-2617)
   - add SCHEMA/TABLE as aliases for KS/CF (CASSANDRA-2743)
   - server handles wait-for-schema-agreement (CASSANDRA-2756)
   - key alias support (CASSANDRA-2480)
 * add support for comparator parameters and a generic ReverseType
   (CASSANDRA-2355)
 * add CompositeType and DynamicCompositeType (CASSANDRA-2231)
 * optimize batches containing multiple updates to the same row
   (CASSANDRA-2583)
 * adjust hinted handoff page size to avoid OOM with large columns 
   (CASSANDRA-2652)
 * mark BRAF buffer invalid post-flush so we don't re-flush partial
   buffers again, especially on CL writes (CASSANDRA-2660)
 * add DROP INDEX support to CLI (CASSANDRA-2616)
 * don't perform HH to client-mode [storageproxy] nodes (CASSANDRA-2668)
 * Improve forceDeserialize/getCompactedRow encapsulation (CASSANDRA-2659)
 * Don't write CounterUpdateColumn to disk in tests (CASSANDRA-2650)
 * Add sstable bulk loading utility (CASSANDRA-1278)
 * avoid replaying hints to dropped columnfamilies (CASSANDRA-2685)
 * add placeholders for missing rows in range query pseudo-RR (CASSANDRA-2680)
 * remove no-op HHOM.renameHints (CASSANDRA-2693)
 * clone super columns to avoid modifying them during flush (CASSANDRA-2675)
 * allow writes to bypass the commitlog for certain keyspaces (CASSANDRA-2683)
 * avoid NPE when bypassing commitlog during memtable flush (CASSANDRA-2781)
 * Added support for making bootstrap retry if nodes flap (CASSANDRA-2644)
 * Added statusthrift to nodetool to report if thrift server is running (CASSANDRA-2722)
 * Fixed rows being cached if they do not exist (CASSANDRA-2723)
 * Support passing tableName and cfName to RowCacheProviders (CASSANDRA-2702)
 * close scrub file handles (CASSANDRA-2669)
 * throttle migration replay (CASSANDRA-2714)
 * optimize column serializer creation (CASSANDRA-2716)
 * Added support for making bootstrap retry if nodes flap (CASSANDRA-2644)
 * Added statusthrift to nodetool to report if thrift server is running
   (CASSANDRA-2722)
 * Fixed rows being cached if they do not exist (CASSANDRA-2723)
 * fix truncate/compaction race (CASSANDRA-2673)
 * workaround large resultsets causing large allocation retention
   by nio sockets (CASSANDRA-2654)
 * fix nodetool ring use with Ec2Snitch (CASSANDRA-2733)
 * fix removing columns and subcolumns that are supressed by a row or
   supercolumn tombstone during replica resolution (CASSANDRA-2590)
 * support sstable2json against snapshot sstables (CASSANDRA-2386)
 * remove active-pull schema requests (CASSANDRA-2715)
 * avoid marking entire list of sstables as actively being compacted
   in multithreaded compaction (CASSANDRA-2765)
 * seek back after deserializing a row to update cache with (CASSANDRA-2752)
 * avoid skipping rows in scrub for counter column family (CASSANDRA-2759)
 * fix ConcurrentModificationException in repair when dealing with 0.7 node
   (CASSANDRA-2767)
 * use threadsafe collections for StreamInSession (CASSANDRA-2766)
 * avoid infinite loop when creating merkle tree (CASSANDRA-2758)
 * avoids unmarking compacting sstable prematurely in cleanup (CASSANDRA-2769)
 * fix NPE when the commit log is bypassed (CASSANDRA-2718)
 * don't throw an exception in SS.isRPCServerRunning (CASSANDRA-2721)
 * make stress.jar executable (CASSANDRA-2744)
 * add daemon mode to java stress (CASSANDRA-2267)
 * expose the DC and rack of a node through JMX and nodetool ring (CASSANDRA-2531)
 * fix cache mbean getSize (CASSANDRA-2781)
 * Add Date, Float, Double, and Boolean types (CASSANDRA-2530)
 * Add startup flag to renew counter node id (CASSANDRA-2788)
 * add jamm agent to cassandra.bat (CASSANDRA-2787)
 * fix repair hanging if a neighbor has nothing to send (CASSANDRA-2797)
 * purge tombstone even if row is in only one sstable (CASSANDRA-2801)
 * Fix wrong purge of deleted cf during compaction (CASSANDRA-2786)
 * fix race that could result in Hadoop writer failing to throw an
   exception encountered after close() (CASSANDRA-2755)
 * fix scan wrongly throwing assertion error (CASSANDRA-2653)
 * Always use even distribution for merkle tree with RandomPartitionner
   (CASSANDRA-2841)
 * fix describeOwnership for OPP (CASSANDRA-2800)
 * ensure that string tokens do not contain commas (CASSANDRA-2762)


0.8.0-final
 * fix CQL grammar warning and cqlsh regression from CASSANDRA-2622
 * add ant generate-cql-html target (CASSANDRA-2526)
 * update CQL consistency levels (CASSANDRA-2566)
 * debian packaging fixes (CASSANDRA-2481, 2647)
 * fix UUIDType, IntegerType for direct buffers (CASSANDRA-2682, 2684)
 * switch to native Thrift for Hadoop map/reduce (CASSANDRA-2667)
 * fix StackOverflowError when building from eclipse (CASSANDRA-2687)
 * only provide replication_factor to strategy_options "help" for
   SimpleStrategy, OldNetworkTopologyStrategy (CASSANDRA-2678, 2713)
 * fix exception adding validators to non-string columns (CASSANDRA-2696)
 * avoid instantiating DatabaseDescriptor in JDBC (CASSANDRA-2694)
 * fix potential stack overflow during compaction (CASSANDRA-2626)
 * clone super columns to avoid modifying them during flush (CASSANDRA-2675)
 * reset underlying iterator in EchoedRow constructor (CASSANDRA-2653)


0.8.0-rc1
 * faster flushes and compaction from fixing excessively pessimistic 
   rebuffering in BRAF (CASSANDRA-2581)
 * fix returning null column values in the python cql driver (CASSANDRA-2593)
 * fix merkle tree splitting exiting early (CASSANDRA-2605)
 * snapshot_before_compaction directory name fix (CASSANDRA-2598)
 * Disable compaction throttling during bootstrap (CASSANDRA-2612) 
 * fix CQL treatment of > and < operators in range slices (CASSANDRA-2592)
 * fix potential double-application of counter updates on commitlog replay
   by moving replay position from header to sstable metadata (CASSANDRA-2419)
 * JDBC CQL driver exposes getColumn for access to timestamp
 * JDBC ResultSetMetadata properties added to AbstractType
 * r/m clustertool (CASSANDRA-2607)
 * add support for presenting row key as a column in CQL result sets 
   (CASSANDRA-2622)
 * Don't allow {LOCAL|EACH}_QUORUM unless strategy is NTS (CASSANDRA-2627)
 * validate keyspace strategy_options during CQL create (CASSANDRA-2624)
 * fix empty Result with secondary index when limit=1 (CASSANDRA-2628)
 * Fix regression where bootstrapping a node with no schema fails
   (CASSANDRA-2625)
 * Allow removing LocationInfo sstables (CASSANDRA-2632)
 * avoid attempting to replay mutations from dropped keyspaces (CASSANDRA-2631)
 * avoid using cached position of a key when GT is requested (CASSANDRA-2633)
 * fix counting bloom filter true positives (CASSANDRA-2637)
 * initialize local ep state prior to gossip startup if needed (CASSANDRA-2638)
 * fix counter increment lost after restart (CASSANDRA-2642)
 * add quote-escaping via backslash to CLI (CASSANDRA-2623)
 * fix pig example script (CASSANDRA-2487)
 * fix dynamic snitch race in adding latencies (CASSANDRA-2618)
 * Start/stop cassandra after more important services such as mdadm in
   debian packaging (CASSANDRA-2481)


0.8.0-beta2
 * fix NPE compacting index CFs (CASSANDRA-2528)
 * Remove checking all column families on startup for compaction candidates 
   (CASSANDRA-2444)
 * validate CQL create keyspace options (CASSANDRA-2525)
 * fix nodetool setcompactionthroughput (CASSANDRA-2550)
 * move	gossip heartbeat back to its own thread (CASSANDRA-2554)
 * validate cql TRUNCATE columnfamily before truncating (CASSANDRA-2570)
 * fix batch_mutate for mixed standard-counter mutations (CASSANDRA-2457)
 * disallow making schema changes to system keyspace (CASSANDRA-2563)
 * fix sending mutation messages multiple times (CASSANDRA-2557)
 * fix incorrect use of NBHM.size in ReadCallback that could cause
   reads to time out even when responses were received (CASSANDRA-2552)
 * trigger read repair correctly for LOCAL_QUORUM reads (CASSANDRA-2556)
 * Allow configuring the number of compaction thread (CASSANDRA-2558)
 * forceUserDefinedCompaction will attempt to compact what it is given
   even if the pessimistic estimate is that there is not enough disk space;
   automatic compactions will only compact 2 or more sstables (CASSANDRA-2575)
 * refuse to apply migrations with older timestamps than the current 
   schema (CASSANDRA-2536)
 * remove unframed Thrift transport option
 * include indexes in snapshots (CASSANDRA-2596)
 * improve ignoring of obsolete mutations in index maintenance (CASSANDRA-2401)
 * recognize attempt to drop just the index while leaving the column
   definition alone (CASSANDRA-2619)
  

0.8.0-beta1
 * remove Avro RPC support (CASSANDRA-926)
 * support for columns that act as incr/decr counters 
   (CASSANDRA-1072, 1937, 1944, 1936, 2101, 2093, 2288, 2105, 2384, 2236, 2342,
   2454)
 * CQL (CASSANDRA-1703, 1704, 1705, 1706, 1707, 1708, 1710, 1711, 1940, 
   2124, 2302, 2277, 2493)
 * avoid double RowMutation serialization on write path (CASSANDRA-1800)
 * make NetworkTopologyStrategy the default (CASSANDRA-1960)
 * configurable internode encryption (CASSANDRA-1567, 2152)
 * human readable column names in sstable2json output (CASSANDRA-1933)
 * change default JMX port to 7199 (CASSANDRA-2027)
 * backwards compatible internal messaging (CASSANDRA-1015)
 * atomic switch of memtables and sstables (CASSANDRA-2284)
 * add pluggable SeedProvider (CASSANDRA-1669)
 * Fix clustertool to not throw exception when calling get_endpoints (CASSANDRA-2437)
 * upgrade to thrift 0.6 (CASSANDRA-2412) 
 * repair works on a token range instead of full ring (CASSANDRA-2324)
 * purge tombstones from row cache (CASSANDRA-2305)
 * push replication_factor into strategy_options (CASSANDRA-1263)
 * give snapshots the same name on each node (CASSANDRA-1791)
 * remove "nodetool loadbalance" (CASSANDRA-2448)
 * multithreaded compaction (CASSANDRA-2191)
 * compaction throttling (CASSANDRA-2156)
 * add key type information and alias (CASSANDRA-2311, 2396)
 * cli no longer divides read_repair_chance by 100 (CASSANDRA-2458)
 * made CompactionInfo.getTaskType return an enum (CASSANDRA-2482)
 * add a server-wide cap on measured memtable memory usage and aggressively
   flush to keep under that threshold (CASSANDRA-2006)
 * add unified UUIDType (CASSANDRA-2233)
 * add off-heap row cache support (CASSANDRA-1969)


0.7.5
 * improvements/fixes to PIG driver (CASSANDRA-1618, CASSANDRA-2387,
   CASSANDRA-2465, CASSANDRA-2484)
 * validate index names (CASSANDRA-1761)
 * reduce contention on Table.flusherLock (CASSANDRA-1954)
 * try harder to detect failures during streaming, cleaning up temporary
   files more reliably (CASSANDRA-2088)
 * shut down server for OOM on a Thrift thread (CASSANDRA-2269)
 * fix tombstone handling in repair and sstable2json (CASSANDRA-2279)
 * preserve version when streaming data from old sstables (CASSANDRA-2283)
 * don't start repair if a neighboring node is marked as dead (CASSANDRA-2290)
 * purge tombstones from row cache (CASSANDRA-2305)
 * Avoid seeking when sstable2json exports the entire file (CASSANDRA-2318)
 * clear Built flag in system table when dropping an index (CASSANDRA-2320)
 * don't allow arbitrary argument for stress.java (CASSANDRA-2323)
 * validate values for index predicates in get_indexed_slice (CASSANDRA-2328)
 * queue secondary indexes for flush before the parent (CASSANDRA-2330)
 * allow job configuration to set the CL used in Hadoop jobs (CASSANDRA-2331)
 * add memtable_flush_queue_size defaulting to 4 (CASSANDRA-2333)
 * Allow overriding of initial_token, storage_port and rpc_port from system
   properties (CASSANDRA-2343)
 * fix comparator used for non-indexed secondary expressions in index scan
   (CASSANDRA-2347)
 * ensure size calculation and write phase of large-row compaction use
   the same threshold for TTL expiration (CASSANDRA-2349)
 * fix race when iterating CFs during add/drop (CASSANDRA-2350)
 * add ConsistencyLevel command to CLI (CASSANDRA-2354)
 * allow negative numbers in the cli (CASSANDRA-2358)
 * hard code serialVersionUID for tokens class (CASSANDRA-2361)
 * fix potential infinite loop in ByteBufferUtil.inputStream (CASSANDRA-2365)
 * fix encoding bugs in HintedHandoffManager, SystemTable when default
   charset is not UTF8 (CASSANDRA-2367)
 * avoids having removed node reappearing in Gossip (CASSANDRA-2371)
 * fix incorrect truncation of long to int when reading columns via block
   index (CASSANDRA-2376)
 * fix NPE during stream session (CASSANDRA-2377)
 * fix race condition that could leave orphaned data files when dropping CF or
   KS (CASSANDRA-2381)
 * fsync statistics component on write (CASSANDRA-2382)
 * fix duplicate results from CFS.scan (CASSANDRA-2406)
 * add IntegerType to CLI help (CASSANDRA-2414)
 * avoid caching token-only decoratedkeys (CASSANDRA-2416)
 * convert mmap assertion to if/throw so scrub can catch it (CASSANDRA-2417)
 * don't overwrite gc log (CASSANDR-2418)
 * invalidate row cache for streamed row to avoid inconsitencies
   (CASSANDRA-2420)
 * avoid copies in range/index scans (CASSANDRA-2425)
 * make sure we don't wipe data during cleanup if the node has not join
   the ring (CASSANDRA-2428)
 * Try harder to close files after compaction (CASSANDRA-2431)
 * re-set bootstrapped flag after move finishes (CASSANDRA-2435)
 * display validation_class in CLI 'describe keyspace' (CASSANDRA-2442)
 * make cleanup compactions cleanup the row cache (CASSANDRA-2451)
 * add column fields validation to scrub (CASSANDRA-2460)
 * use 64KB flush buffer instead of in_memory_compaction_limit (CASSANDRA-2463)
 * fix backslash substitutions in CLI (CASSANDRA-2492)
 * disable cache saving for system CFS (CASSANDRA-2502)
 * fixes for verifying destination availability under hinted conditions
   so UE can be thrown intead of timing out (CASSANDRA-2514)
 * fix update of validation class in column metadata (CASSANDRA-2512)
 * support LOCAL_QUORUM, EACH_QUORUM CLs outside of NTS (CASSANDRA-2516)
 * preserve version when streaming data from old sstables (CASSANDRA-2283)
 * fix backslash substitutions in CLI (CASSANDRA-2492)
 * count a row deletion as one operation towards memtable threshold 
   (CASSANDRA-2519)
 * support LOCAL_QUORUM, EACH_QUORUM CLs outside of NTS (CASSANDRA-2516)


0.7.4
 * add nodetool join command (CASSANDRA-2160)
 * fix secondary indexes on pre-existing or streamed data (CASSANDRA-2244)
 * initialize endpoint in gossiper earlier (CASSANDRA-2228)
 * add ability to write to Cassandra from Pig (CASSANDRA-1828)
 * add rpc_[min|max]_threads (CASSANDRA-2176)
 * add CL.TWO, CL.THREE (CASSANDRA-2013)
 * avoid exporting an un-requested row in sstable2json, when exporting 
   a key that does not exist (CASSANDRA-2168)
 * add incremental_backups option (CASSANDRA-1872)
 * add configurable row limit to Pig loadfunc (CASSANDRA-2276)
 * validate column values in batches as well as single-Column inserts
   (CASSANDRA-2259)
 * move sample schema from cassandra.yaml to schema-sample.txt,
   a cli scripts (CASSANDRA-2007)
 * avoid writing empty rows when scrubbing tombstoned rows (CASSANDRA-2296)
 * fix assertion error in range and index scans for CL < ALL
   (CASSANDRA-2282)
 * fix commitlog replay when flush position refers to data that didn't
   get synced before server died (CASSANDRA-2285)
 * fix fd leak in sstable2json with non-mmap'd i/o (CASSANDRA-2304)
 * reduce memory use during streaming of multiple sstables (CASSANDRA-2301)
 * purge tombstoned rows from cache after GCGraceSeconds (CASSANDRA-2305)
 * allow zero replicas in a NTS datacenter (CASSANDRA-1924)
 * make range queries respect snitch for local replicas (CASSANDRA-2286)
 * fix HH delivery when column index is larger than 2GB (CASSANDRA-2297)
 * make 2ary indexes use parent CF flush thresholds during initial build
   (CASSANDRA-2294)
 * update memtable_throughput to be a long (CASSANDRA-2158)


0.7.3
 * Keep endpoint state until aVeryLongTime (CASSANDRA-2115)
 * lower-latency read repair (CASSANDRA-2069)
 * add hinted_handoff_throttle_delay_in_ms option (CASSANDRA-2161)
 * fixes for cache save/load (CASSANDRA-2172, -2174)
 * Handle whole-row deletions in CFOutputFormat (CASSANDRA-2014)
 * Make memtable_flush_writers flush in parallel (CASSANDRA-2178)
 * Add compaction_preheat_key_cache option (CASSANDRA-2175)
 * refactor stress.py to have only one copy of the format string 
   used for creating row keys (CASSANDRA-2108)
 * validate index names for \w+ (CASSANDRA-2196)
 * Fix Cassandra cli to respect timeout if schema does not settle 
   (CASSANDRA-2187)
 * fix for compaction and cleanup writing old-format data into new-version 
   sstable (CASSANDRA-2211, -2216)
 * add nodetool scrub (CASSANDRA-2217, -2240)
 * fix sstable2json large-row pagination (CASSANDRA-2188)
 * fix EOFing on requests for the last bytes in a file (CASSANDRA-2213)
 * fix BufferedRandomAccessFile bugs (CASSANDRA-2218, -2241)
 * check for memtable flush_after_mins exceeded every 10s (CASSANDRA-2183)
 * fix cache saving on Windows (CASSANDRA-2207)
 * add validateSchemaAgreement call + synchronization to schema
   modification operations (CASSANDRA-2222)
 * fix for reversed slice queries on large rows (CASSANDRA-2212)
 * fat clients were writing local data (CASSANDRA-2223)
 * set DEFAULT_MEMTABLE_LIFETIME_IN_MINS to 24h
 * improve detection and cleanup of partially-written sstables 
   (CASSANDRA-2206)
 * fix supercolumn de/serialization when subcolumn comparator is different
   from supercolumn's (CASSANDRA-2104)
 * fix starting up on Windows when CASSANDRA_HOME contains whitespace
   (CASSANDRA-2237)
 * add [get|set][row|key]cacheSavePeriod to JMX (CASSANDRA-2100)
 * fix Hadoop ColumnFamilyOutputFormat dropping of mutations
   when batch fills up (CASSANDRA-2255)
 * move file deletions off of scheduledtasks executor (CASSANDRA-2253)


0.7.2
 * copy DecoratedKey.key when inserting into caches to avoid retaining
   a reference to the underlying buffer (CASSANDRA-2102)
 * format subcolumn names with subcomparator (CASSANDRA-2136)
 * fix column bloom filter deserialization (CASSANDRA-2165)


0.7.1
 * refactor MessageDigest creation code. (CASSANDRA-2107)
 * buffer network stack to avoid inefficient small TCP messages while avoiding
   the nagle/delayed ack problem (CASSANDRA-1896)
 * check log4j configuration for changes every 10s (CASSANDRA-1525, 1907)
 * more-efficient cross-DC replication (CASSANDRA-1530, -2051, -2138)
 * avoid polluting page cache with commitlog or sstable writes
   and seq scan operations (CASSANDRA-1470)
 * add RMI authentication options to nodetool (CASSANDRA-1921)
 * make snitches configurable at runtime (CASSANDRA-1374)
 * retry hadoop split requests on connection failure (CASSANDRA-1927)
 * implement describeOwnership for BOP, COPP (CASSANDRA-1928)
 * make read repair behave as expected for ConsistencyLevel > ONE
   (CASSANDRA-982, 2038)
 * distributed test harness (CASSANDRA-1859, 1964)
 * reduce flush lock contention (CASSANDRA-1930)
 * optimize supercolumn deserialization (CASSANDRA-1891)
 * fix CFMetaData.apply to only compare objects of the same class 
   (CASSANDRA-1962)
 * allow specifying specific SSTables to compact from JMX (CASSANDRA-1963)
 * fix race condition in MessagingService.targets (CASSANDRA-1959, 2094, 2081)
 * refuse to open sstables from a future version (CASSANDRA-1935)
 * zero-copy reads (CASSANDRA-1714)
 * fix copy bounds for word Text in wordcount demo (CASSANDRA-1993)
 * fixes for contrib/javautils (CASSANDRA-1979)
 * check more frequently for memtable expiration (CASSANDRA-2000)
 * fix writing SSTable column count statistics (CASSANDRA-1976)
 * fix streaming of multiple CFs during bootstrap (CASSANDRA-1992)
 * explicitly set JVM GC new generation size with -Xmn (CASSANDRA-1968)
 * add short options for CLI flags (CASSANDRA-1565)
 * make keyspace argument to "describe keyspace" in CLI optional
   when authenticated to keyspace already (CASSANDRA-2029)
 * added option to specify -Dcassandra.join_ring=false on startup
   to allow "warm spare" nodes or performing JMX maintenance before
   joining the ring (CASSANDRA-526)
 * log migrations at INFO (CASSANDRA-2028)
 * add CLI verbose option in file mode (CASSANDRA-2030)
 * add single-line "--" comments to CLI (CASSANDRA-2032)
 * message serialization tests (CASSANDRA-1923)
 * switch from ivy to maven-ant-tasks (CASSANDRA-2017)
 * CLI attempts to block for new schema to propagate (CASSANDRA-2044)
 * fix potential overflow in nodetool cfstats (CASSANDRA-2057)
 * add JVM shutdownhook to sync commitlog (CASSANDRA-1919)
 * allow nodes to be up without being part of  normal traffic (CASSANDRA-1951)
 * fix CLI "show keyspaces" with null options on NTS (CASSANDRA-2049)
 * fix possible ByteBuffer race conditions (CASSANDRA-2066)
 * reduce garbage generated by MessagingService to prevent load spikes
   (CASSANDRA-2058)
 * fix math in RandomPartitioner.describeOwnership (CASSANDRA-2071)
 * fix deletion of sstable non-data components (CASSANDRA-2059)
 * avoid blocking gossip while deleting handoff hints (CASSANDRA-2073)
 * ignore messages from newer versions, keep track of nodes in gossip 
   regardless of version (CASSANDRA-1970)
 * cache writing moved to CompactionManager to reduce i/o contention and
   updated to use non-cache-polluting writes (CASSANDRA-2053)
 * page through large rows when exporting to JSON (CASSANDRA-2041)
 * add flush_largest_memtables_at and reduce_cache_sizes_at options
   (CASSANDRA-2142)
 * add cli 'describe cluster' command (CASSANDRA-2127)
 * add cli support for setting username/password at 'connect' command 
   (CASSANDRA-2111)
 * add -D option to Stress.java to allow reading hosts from a file 
   (CASSANDRA-2149)
 * bound hints CF throughput between 32M and 256M (CASSANDRA-2148)
 * continue starting when invalid saved cache entries are encountered
   (CASSANDRA-2076)
 * add max_hint_window_in_ms option (CASSANDRA-1459)


0.7.0-final
 * fix offsets to ByteBuffer.get (CASSANDRA-1939)


0.7.0-rc4
 * fix cli crash after backgrounding (CASSANDRA-1875)
 * count timeouts in storageproxy latencies, and include latency 
   histograms in StorageProxyMBean (CASSANDRA-1893)
 * fix CLI get recognition of supercolumns (CASSANDRA-1899)
 * enable keepalive on intra-cluster sockets (CASSANDRA-1766)
 * count timeouts towards dynamicsnitch latencies (CASSANDRA-1905)
 * Expose index-building status in JMX + cli schema description
   (CASSANDRA-1871)
 * allow [LOCAL|EACH]_QUORUM to be used with non-NetworkTopology 
   replication Strategies
 * increased amount of index locks for faster commitlog replay
 * collect secondary index tombstones immediately (CASSANDRA-1914)
 * revert commitlog changes from #1780 (CASSANDRA-1917)
 * change RandomPartitioner min token to -1 to avoid collision w/
   tokens on actual nodes (CASSANDRA-1901)
 * examine the right nibble when validating TimeUUID (CASSANDRA-1910)
 * include secondary indexes in cleanup (CASSANDRA-1916)
 * CFS.scrubDataDirectories should also cleanup invalid secondary indexes
   (CASSANDRA-1904)
 * ability to disable/enable gossip on nodes to force them down
   (CASSANDRA-1108)


0.7.0-rc3
 * expose getNaturalEndpoints in StorageServiceMBean taking byte[]
   key; RMI cannot serialize ByteBuffer (CASSANDRA-1833)
 * infer org.apache.cassandra.locator for replication strategy classes
   when not otherwise specified
 * validation that generates less garbage (CASSANDRA-1814)
 * add TTL support to CLI (CASSANDRA-1838)
 * cli defaults to bytestype for subcomparator when creating
   column families (CASSANDRA-1835)
 * unregister index MBeans when index is dropped (CASSANDRA-1843)
 * make ByteBufferUtil.clone thread-safe (CASSANDRA-1847)
 * change exception for read requests during bootstrap from 
   InvalidRequest to Unavailable (CASSANDRA-1862)
 * respect row-level tombstones post-flush in range scans
   (CASSANDRA-1837)
 * ReadResponseResolver check digests against each other (CASSANDRA-1830)
 * return InvalidRequest when remove of subcolumn without supercolumn
   is requested (CASSANDRA-1866)
 * flush before repair (CASSANDRA-1748)
 * SSTableExport validates key order (CASSANDRA-1884)
 * large row support for SSTableExport (CASSANDRA-1867)
 * Re-cache hot keys post-compaction without hitting disk (CASSANDRA-1878)
 * manage read repair in coordinator instead of data source, to
   provide latency information to dynamic snitch (CASSANDRA-1873)


0.7.0-rc2
 * fix live-column-count of slice ranges including tombstoned supercolumn 
   with live subcolumn (CASSANDRA-1591)
 * rename o.a.c.internal.AntientropyStage -> AntiEntropyStage,
   o.a.c.request.Request_responseStage -> RequestResponseStage,
   o.a.c.internal.Internal_responseStage -> InternalResponseStage
 * add AbstractType.fromString (CASSANDRA-1767)
 * require index_type to be present when specifying index_name
   on ColumnDef (CASSANDRA-1759)
 * fix add/remove index bugs in CFMetadata (CASSANDRA-1768)
 * rebuild Strategy during system_update_keyspace (CASSANDRA-1762)
 * cli updates prompt to ... in continuation lines (CASSANDRA-1770)
 * support multiple Mutations per key in hadoop ColumnFamilyOutputFormat
   (CASSANDRA-1774)
 * improvements to Debian init script (CASSANDRA-1772)
 * use local classloader to check for version.properties (CASSANDRA-1778)
 * Validate that column names in column_metadata are valid for the
   defined comparator, and decode properly in cli (CASSANDRA-1773)
 * use cross-platform newlines in cli (CASSANDRA-1786)
 * add ExpiringColumn support to sstable import/export (CASSANDRA-1754)
 * add flush for each append to periodic commitlog mode; added
   periodic_without_flush option to disable this (CASSANDRA-1780)
 * close file handle used for post-flush truncate (CASSANDRA-1790)
 * various code cleanup (CASSANDRA-1793, -1794, -1795)
 * fix range queries against wrapped range (CASSANDRA-1781)
 * fix consistencylevel calculations for NetworkTopologyStrategy
   (CASSANDRA-1804)
 * cli support index type enum names (CASSANDRA-1810)
 * improved validation of column_metadata (CASSANDRA-1813)
 * reads at ConsistencyLevel > 1 throw UnavailableException
   immediately if insufficient live nodes exist (CASSANDRA-1803)
 * copy bytebuffers for local writes to avoid retaining the entire
   Thrift frame (CASSANDRA-1801)
 * fix NPE adding index to column w/o prior metadata (CASSANDRA-1764)
 * reduce fat client timeout (CASSANDRA-1730)
 * fix botched merge of CASSANDRA-1316


0.7.0-rc1
 * fix compaction and flush races with schema updates (CASSANDRA-1715)
 * add clustertool, config-converter, sstablekeys, and schematool 
   Windows .bat files (CASSANDRA-1723)
 * reject range queries received during bootstrap (CASSANDRA-1739)
 * fix wrapping-range queries on non-minimum token (CASSANDRA-1700)
 * add nodetool cfhistogram (CASSANDRA-1698)
 * limit repaired ranges to what the nodes have in common (CASSANDRA-1674)
 * index scan treats missing columns as not matching secondary
   expressions (CASSANDRA-1745)
 * Fix misuse of DataOutputBuffer.getData in AntiEntropyService
   (CASSANDRA-1729)
 * detect and warn when obsolete version of JNA is present (CASSANDRA-1760)
 * reduce fat client timeout (CASSANDRA-1730)
 * cleanup smallest CFs first to increase free temp space for larger ones
   (CASSANDRA-1811)
 * Update windows .bat files to work outside of main Cassandra
   directory (CASSANDRA-1713)
 * fix read repair regression from 0.6.7 (CASSANDRA-1727)
 * more-efficient read repair (CASSANDRA-1719)
 * fix hinted handoff replay (CASSANDRA-1656)
 * log type of dropped messages (CASSANDRA-1677)
 * upgrade to SLF4J 1.6.1
 * fix ByteBuffer bug in ExpiringColumn.updateDigest (CASSANDRA-1679)
 * fix IntegerType.getString (CASSANDRA-1681)
 * make -Djava.net.preferIPv4Stack=true the default (CASSANDRA-628)
 * add INTERNAL_RESPONSE verb to differentiate from responses related
   to client requests (CASSANDRA-1685)
 * log tpstats when dropping messages (CASSANDRA-1660)
 * include unreachable nodes in describeSchemaVersions (CASSANDRA-1678)
 * Avoid dropping messages off the client request path (CASSANDRA-1676)
 * fix jna errno reporting (CASSANDRA-1694)
 * add friendlier error for UnknownHostException on startup (CASSANDRA-1697)
 * include jna dependency in RPM package (CASSANDRA-1690)
 * add --skip-keys option to stress.py (CASSANDRA-1696)
 * improve cli handling of non-string keys and column names 
   (CASSANDRA-1701, -1693)
 * r/m extra subcomparator line in cli keyspaces output (CASSANDRA-1712)
 * add read repair chance to cli "show keyspaces"
 * upgrade to ConcurrentLinkedHashMap 1.1 (CASSANDRA-975)
 * fix index scan routing (CASSANDRA-1722)
 * fix tombstoning of supercolumns in range queries (CASSANDRA-1734)
 * clear endpoint cache after updating keyspace metadata (CASSANDRA-1741)
 * fix wrapping-range queries on non-minimum token (CASSANDRA-1700)
 * truncate includes secondary indexes (CASSANDRA-1747)
 * retain reference to PendingFile sstables (CASSANDRA-1749)
 * fix sstableimport regression (CASSANDRA-1753)
 * fix for bootstrap when no non-system tables are defined (CASSANDRA-1732)
 * handle replica unavailability in index scan (CASSANDRA-1755)
 * fix service initialization order deadlock (CASSANDRA-1756)
 * multi-line cli commands (CASSANDRA-1742)
 * fix race between snapshot and compaction (CASSANDRA-1736)
 * add listEndpointsPendingHints, deleteHintsForEndpoint JMX methods 
   (CASSANDRA-1551)


0.7.0-beta3
 * add strategy options to describe_keyspace output (CASSANDRA-1560)
 * log warning when using randomly generated token (CASSANDRA-1552)
 * re-organize JMX into .db, .net, .internal, .request (CASSANDRA-1217)
 * allow nodes to change IPs between restarts (CASSANDRA-1518)
 * remember ring state between restarts by default (CASSANDRA-1518)
 * flush index built flag so we can read it before log replay (CASSANDRA-1541)
 * lock row cache updates to prevent race condition (CASSANDRA-1293)
 * remove assertion causing rare (and harmless) error messages in
   commitlog (CASSANDRA-1330)
 * fix moving nodes with no keyspaces defined (CASSANDRA-1574)
 * fix unbootstrap when no data is present in a transfer range (CASSANDRA-1573)
 * take advantage of AVRO-495 to simplify our avro IDL (CASSANDRA-1436)
 * extend authorization hierarchy to column family (CASSANDRA-1554)
 * deletion support in secondary indexes (CASSANDRA-1571)
 * meaningful error message for invalid replication strategy class 
   (CASSANDRA-1566)
 * allow keyspace creation with RF > N (CASSANDRA-1428)
 * improve cli error handling (CASSANDRA-1580)
 * add cache save/load ability (CASSANDRA-1417, 1606, 1647)
 * add StorageService.getDrainProgress (CASSANDRA-1588)
 * Disallow bootstrap to an in-use token (CASSANDRA-1561)
 * Allow dynamic secondary index creation and destruction (CASSANDRA-1532)
 * log auto-guessed memtable thresholds (CASSANDRA-1595)
 * add ColumnDef support to cli (CASSANDRA-1583)
 * reduce index sample time by 75% (CASSANDRA-1572)
 * add cli support for column, strategy metadata (CASSANDRA-1578, 1612)
 * add cli support for schema modification (CASSANDRA-1584)
 * delete temp files on failed compactions (CASSANDRA-1596)
 * avoid blocking for dead nodes during removetoken (CASSANDRA-1605)
 * remove ConsistencyLevel.ZERO (CASSANDRA-1607)
 * expose in-progress compaction type in jmx (CASSANDRA-1586)
 * removed IClock & related classes from internals (CASSANDRA-1502)
 * fix removing tokens from SystemTable on decommission and removetoken
   (CASSANDRA-1609)
 * include CF metadata in cli 'show keyspaces' (CASSANDRA-1613)
 * switch from Properties to HashMap in PropertyFileSnitch to
   avoid synchronization bottleneck (CASSANDRA-1481)
 * PropertyFileSnitch configuration file renamed to 
   cassandra-topology.properties
 * add cli support for get_range_slices (CASSANDRA-1088, CASSANDRA-1619)
 * Make memtable flush thresholds per-CF instead of global 
   (CASSANDRA-1007, 1637)
 * add cli support for binary data without CfDef hints (CASSANDRA-1603)
 * fix building SSTable statistics post-stream (CASSANDRA-1620)
 * fix potential infinite loop in 2ary index queries (CASSANDRA-1623)
 * allow creating NTS keyspaces with no replicas configured (CASSANDRA-1626)
 * add jmx histogram of sstables accessed per read (CASSANDRA-1624)
 * remove system_rename_column_family and system_rename_keyspace from the
   client API until races can be fixed (CASSANDRA-1630, CASSANDRA-1585)
 * add cli sanity tests (CASSANDRA-1582)
 * update GC settings in cassandra.bat (CASSANDRA-1636)
 * cli support for index queries (CASSANDRA-1635)
 * cli support for updating schema memtable settings (CASSANDRA-1634)
 * cli --file option (CASSANDRA-1616)
 * reduce automatically chosen memtable sizes by 50% (CASSANDRA-1641)
 * move endpoint cache from snitch to strategy (CASSANDRA-1643)
 * fix commitlog recovery deleting the newly-created segment as well as
   the old ones (CASSANDRA-1644)
 * upgrade to Thrift 0.5 (CASSANDRA-1367)
 * renamed CL.DCQUORUM to LOCAL_QUORUM and DCQUORUMSYNC to EACH_QUORUM
 * cli truncate support (CASSANDRA-1653)
 * update GC settings in cassandra.bat (CASSANDRA-1636)
 * avoid logging when a node's ip/token is gossipped back to it (CASSANDRA-1666)


0.7-beta2
 * always use UTF-8 for hint keys (CASSANDRA-1439)
 * remove cassandra.yaml dependency from Hadoop and Pig (CASSADRA-1322)
 * expose CfDef metadata in describe_keyspaces (CASSANDRA-1363)
 * restore use of mmap_index_only option (CASSANDRA-1241)
 * dropping a keyspace with no column families generated an error 
   (CASSANDRA-1378)
 * rename RackAwareStrategy to OldNetworkTopologyStrategy, RackUnawareStrategy 
   to SimpleStrategy, DatacenterShardStrategy to NetworkTopologyStrategy,
   AbstractRackAwareSnitch to AbstractNetworkTopologySnitch (CASSANDRA-1392)
 * merge StorageProxy.mutate, mutateBlocking (CASSANDRA-1396)
 * faster UUIDType, LongType comparisons (CASSANDRA-1386, 1393)
 * fix setting read_repair_chance from CLI addColumnFamily (CASSANDRA-1399)
 * fix updates to indexed columns (CASSANDRA-1373)
 * fix race condition leaving to FileNotFoundException (CASSANDRA-1382)
 * fix sharded lock hash on index write path (CASSANDRA-1402)
 * add support for GT/E, LT/E in subordinate index clauses (CASSANDRA-1401)
 * cfId counter got out of sync when CFs were added (CASSANDRA-1403)
 * less chatty schema updates (CASSANDRA-1389)
 * rename column family mbeans. 'type' will now include either 
   'IndexColumnFamilies' or 'ColumnFamilies' depending on the CFS type.
   (CASSANDRA-1385)
 * disallow invalid keyspace and column family names. This includes name that
   matches a '^\w+' regex. (CASSANDRA-1377)
 * use JNA, if present, to take snapshots (CASSANDRA-1371)
 * truncate hints if starting 0.7 for the first time (CASSANDRA-1414)
 * fix FD leak in single-row slicepredicate queries (CASSANDRA-1416)
 * allow index expressions against columns that are not part of the 
   SlicePredicate (CASSANDRA-1410)
 * config-converter properly handles snitches and framed support 
   (CASSANDRA-1420)
 * remove keyspace argument from multiget_count (CASSANDRA-1422)
 * allow specifying cassandra.yaml location as (local or remote) URL
   (CASSANDRA-1126)
 * fix using DynamicEndpointSnitch with NetworkTopologyStrategy
   (CASSANDRA-1429)
 * Add CfDef.default_validation_class (CASSANDRA-891)
 * fix EstimatedHistogram.max (CASSANDRA-1413)
 * quorum read optimization (CASSANDRA-1622)
 * handle zero-length (or missing) rows during HH paging (CASSANDRA-1432)
 * include secondary indexes during schema migrations (CASSANDRA-1406)
 * fix commitlog header race during schema change (CASSANDRA-1435)
 * fix ColumnFamilyStoreMBeanIterator to use new type name (CASSANDRA-1433)
 * correct filename generated by xml->yaml converter (CASSANDRA-1419)
 * add CMSInitiatingOccupancyFraction=75 and UseCMSInitiatingOccupancyOnly
   to default JVM options
 * decrease jvm heap for cassandra-cli (CASSANDRA-1446)
 * ability to modify keyspaces and column family definitions on a live cluster
   (CASSANDRA-1285)
 * support for Hadoop Streaming [non-jvm map/reduce via stdin/out]
   (CASSANDRA-1368)
 * Move persistent sstable stats from the system table to an sstable component
   (CASSANDRA-1430)
 * remove failed bootstrap attempt from pending ranges when gossip times
   it out after 1h (CASSANDRA-1463)
 * eager-create tcp connections to other cluster members (CASSANDRA-1465)
 * enumerate stages and derive stage from message type instead of 
   transmitting separately (CASSANDRA-1465)
 * apply reversed flag during collation from different data sources
   (CASSANDRA-1450)
 * make failure to remove commitlog segment non-fatal (CASSANDRA-1348)
 * correct ordering of drain operations so CL.recover is no longer 
   necessary (CASSANDRA-1408)
 * removed keyspace from describe_splits method (CASSANDRA-1425)
 * rename check_schema_agreement to describe_schema_versions
   (CASSANDRA-1478)
 * fix QUORUM calculation for RF > 3 (CASSANDRA-1487)
 * remove tombstones during non-major compactions when bloom filter
   verifies that row does not exist in other sstables (CASSANDRA-1074)
 * nodes that coordinated a loadbalance in the past could not be seen by
   newly added nodes (CASSANDRA-1467)
 * exposed endpoint states (gossip details) via jmx (CASSANDRA-1467)
 * ensure that compacted sstables are not included when new readers are
   instantiated (CASSANDRA-1477)
 * by default, calculate heap size and memtable thresholds at runtime (CASSANDRA-1469)
 * fix races dealing with adding/dropping keyspaces and column families in
   rapid succession (CASSANDRA-1477)
 * clean up of Streaming system (CASSANDRA-1503, 1504, 1506)
 * add options to configure Thrift socket keepalive and buffer sizes (CASSANDRA-1426)
 * make contrib CassandraServiceDataCleaner recursive (CASSANDRA-1509)
 * min, max compaction threshold are configurable and persistent 
   per-ColumnFamily (CASSANDRA-1468)
 * fix replaying the last mutation in a commitlog unnecessarily 
   (CASSANDRA-1512)
 * invoke getDefaultUncaughtExceptionHandler from DTPE with the original
   exception rather than the ExecutionException wrapper (CASSANDRA-1226)
 * remove Clock from the Thrift (and Avro) API (CASSANDRA-1501)
 * Close intra-node sockets when connection is broken (CASSANDRA-1528)
 * RPM packaging spec file (CASSANDRA-786)
 * weighted request scheduler (CASSANDRA-1485)
 * treat expired columns as deleted (CASSANDRA-1539)
 * make IndexInterval configurable (CASSANDRA-1488)
 * add describe_snitch to Thrift API (CASSANDRA-1490)
 * MD5 authenticator compares plain text submitted password with MD5'd
   saved property, instead of vice versa (CASSANDRA-1447)
 * JMX MessagingService pending and completed counts (CASSANDRA-1533)
 * fix race condition processing repair responses (CASSANDRA-1511)
 * make repair blocking (CASSANDRA-1511)
 * create EndpointSnitchInfo and MBean to expose rack and DC (CASSANDRA-1491)
 * added option to contrib/word_count to output results back to Cassandra
   (CASSANDRA-1342)
 * rewrite Hadoop ColumnFamilyRecordWriter to pool connections, retry to
   multiple Cassandra nodes, and smooth impact on the Cassandra cluster
   by using smaller batch sizes (CASSANDRA-1434)
 * fix setting gc_grace_seconds via CLI (CASSANDRA-1549)
 * support TTL'd index values (CASSANDRA-1536)
 * make removetoken work like decommission (CASSANDRA-1216)
 * make cli comparator-aware and improve quote rules (CASSANDRA-1523,-1524)
 * make nodetool compact and cleanup blocking (CASSANDRA-1449)
 * add memtable, cache information to GCInspector logs (CASSANDRA-1558)
 * enable/disable HintedHandoff via JMX (CASSANDRA-1550)
 * Ignore stray files in the commit log directory (CASSANDRA-1547)
 * Disallow bootstrap to an in-use token (CASSANDRA-1561)


0.7-beta1
 * sstable versioning (CASSANDRA-389)
 * switched to slf4j logging (CASSANDRA-625)
 * add (optional) expiration time for column (CASSANDRA-699)
 * access levels for authentication/authorization (CASSANDRA-900)
 * add ReadRepairChance to CF definition (CASSANDRA-930)
 * fix heisenbug in system tests, especially common on OS X (CASSANDRA-944)
 * convert to byte[] keys internally and all public APIs (CASSANDRA-767)
 * ability to alter schema definitions on a live cluster (CASSANDRA-44)
 * renamed configuration file to cassandra.xml, and log4j.properties to
   log4j-server.properties, which must now be loaded from
   the classpath (which is how our scripts in bin/ have always done it)
   (CASSANDRA-971)
 * change get_count to require a SlicePredicate. create multi_get_count
   (CASSANDRA-744)
 * re-organized endpointsnitch implementations and added SimpleSnitch
   (CASSANDRA-994)
 * Added preload_row_cache option (CASSANDRA-946)
 * add CRC to commitlog header (CASSANDRA-999)
 * removed deprecated batch_insert and get_range_slice methods (CASSANDRA-1065)
 * add truncate thrift method (CASSANDRA-531)
 * http mini-interface using mx4j (CASSANDRA-1068)
 * optimize away copy of sliced row on memtable read path (CASSANDRA-1046)
 * replace constant-size 2GB mmaped segments and special casing for index 
   entries spanning segment boundaries, with SegmentedFile that computes 
   segments that always contain entire entries/rows (CASSANDRA-1117)
 * avoid reading large rows into memory during compaction (CASSANDRA-16)
 * added hadoop OutputFormat (CASSANDRA-1101)
 * efficient Streaming (no more anticompaction) (CASSANDRA-579)
 * split commitlog header into separate file and add size checksum to
   mutations (CASSANDRA-1179)
 * avoid allocating a new byte[] for each mutation on replay (CASSANDRA-1219)
 * revise HH schema to be per-endpoint (CASSANDRA-1142)
 * add joining/leaving status to nodetool ring (CASSANDRA-1115)
 * allow multiple repair sessions per node (CASSANDRA-1190)
 * optimize away MessagingService for local range queries (CASSANDRA-1261)
 * make framed transport the default so malformed requests can't OOM the 
   server (CASSANDRA-475)
 * significantly faster reads from row cache (CASSANDRA-1267)
 * take advantage of row cache during range queries (CASSANDRA-1302)
 * make GCGraceSeconds a per-ColumnFamily value (CASSANDRA-1276)
 * keep persistent row size and column count statistics (CASSANDRA-1155)
 * add IntegerType (CASSANDRA-1282)
 * page within a single row during hinted handoff (CASSANDRA-1327)
 * push DatacenterShardStrategy configuration into keyspace definition,
   eliminating datacenter.properties. (CASSANDRA-1066)
 * optimize forward slices starting with '' and single-index-block name 
   queries by skipping the column index (CASSANDRA-1338)
 * streaming refactor (CASSANDRA-1189)
 * faster comparison for UUID types (CASSANDRA-1043)
 * secondary index support (CASSANDRA-749 and subtasks)
 * make compaction buckets deterministic (CASSANDRA-1265)


0.6.6
 * Allow using DynamicEndpointSnitch with RackAwareStrategy (CASSANDRA-1429)
 * remove the remaining vestiges of the unfinished DatacenterShardStrategy 
   (replaced by NetworkTopologyStrategy in 0.7)
   

0.6.5
 * fix key ordering in range query results with RandomPartitioner
   and ConsistencyLevel > ONE (CASSANDRA-1145)
 * fix for range query starting with the wrong token range (CASSANDRA-1042)
 * page within a single row during hinted handoff (CASSANDRA-1327)
 * fix compilation on non-sun JDKs (CASSANDRA-1061)
 * remove String.trim() call on row keys in batch mutations (CASSANDRA-1235)
 * Log summary of dropped messages instead of spamming log (CASSANDRA-1284)
 * add dynamic endpoint snitch (CASSANDRA-981)
 * fix streaming for keyspaces with hyphens in their name (CASSANDRA-1377)
 * fix errors in hard-coded bloom filter optKPerBucket by computing it
   algorithmically (CASSANDRA-1220
 * remove message deserialization stage, and uncap read/write stages
   so slow reads/writes don't block gossip processing (CASSANDRA-1358)
 * add jmx port configuration to Debian package (CASSANDRA-1202)
 * use mlockall via JNA, if present, to prevent Linux from swapping
   out parts of the JVM (CASSANDRA-1214)


0.6.4
 * avoid queuing multiple hint deliveries for the same endpoint
   (CASSANDRA-1229)
 * better performance for and stricter checking of UTF8 column names
   (CASSANDRA-1232)
 * extend option to lower compaction priority to hinted handoff
   as well (CASSANDRA-1260)
 * log errors in gossip instead of re-throwing (CASSANDRA-1289)
 * avoid aborting commitlog replay prematurely if a flushed-but-
   not-removed commitlog segment is encountered (CASSANDRA-1297)
 * fix duplicate rows being read during mapreduce (CASSANDRA-1142)
 * failure detection wasn't closing command sockets (CASSANDRA-1221)
 * cassandra-cli.bat works on windows (CASSANDRA-1236)
 * pre-emptively drop requests that cannot be processed within RPCTimeout
   (CASSANDRA-685)
 * add ack to Binary write verb and update CassandraBulkLoader
   to wait for acks for each row (CASSANDRA-1093)
 * added describe_partitioner Thrift method (CASSANDRA-1047)
 * Hadoop jobs no longer require the Cassandra storage-conf.xml
   (CASSANDRA-1280, CASSANDRA-1047)
 * log thread pool stats when GC is excessive (CASSANDRA-1275)
 * remove gossip message size limit (CASSANDRA-1138)
 * parallelize local and remote reads during multiget, and respect snitch 
   when determining whether to do local read for CL.ONE (CASSANDRA-1317)
 * fix read repair to use requested consistency level on digest mismatch,
   rather than assuming QUORUM (CASSANDRA-1316)
 * process digest mismatch re-reads in parallel (CASSANDRA-1323)
 * switch hints CF comparator to BytesType (CASSANDRA-1274)


0.6.3
 * retry to make streaming connections up to 8 times. (CASSANDRA-1019)
 * reject describe_ring() calls on invalid keyspaces (CASSANDRA-1111)
 * fix cache size calculation for size of 100% (CASSANDRA-1129)
 * fix cache capacity only being recalculated once (CASSANDRA-1129)
 * remove hourly scan of all hints on the off chance that the gossiper
   missed a status change; instead, expose deliverHintsToEndpoint to JMX
   so it can be done manually, if necessary (CASSANDRA-1141)
 * don't reject reads at CL.ALL (CASSANDRA-1152)
 * reject deletions to supercolumns in CFs containing only standard
   columns (CASSANDRA-1139)
 * avoid preserving login information after client disconnects
   (CASSANDRA-1057)
 * prefer sun jdk to openjdk in debian init script (CASSANDRA-1174)
 * detect partioner config changes between restarts and fail fast 
   (CASSANDRA-1146)
 * use generation time to resolve node token reassignment disagreements
   (CASSANDRA-1118)
 * restructure the startup ordering of Gossiper and MessageService to avoid
   timing anomalies (CASSANDRA-1160)
 * detect incomplete commit log hearders (CASSANDRA-1119)
 * force anti-entropy service to stream files on the stream stage to avoid
   sending streams out of order (CASSANDRA-1169)
 * remove inactive stream managers after AES streams files (CASSANDRA-1169)
 * allow removing entire row through batch_mutate Deletion (CASSANDRA-1027)
 * add JMX metrics for row-level bloom filter false positives (CASSANDRA-1212)
 * added a redhat init script to contrib (CASSANDRA-1201)
 * use midpoint when bootstrapping a new machine into range with not
   much data yet instead of random token (CASSANDRA-1112)
 * kill server on OOM in executor stage as well as Thrift (CASSANDRA-1226)
 * remove opportunistic repairs, when two machines with overlapping replica
   responsibilities happen to finish major compactions of the same CF near
   the same time.  repairs are now fully manual (CASSANDRA-1190)
 * add ability to lower compaction priority (default is no change from 0.6.2)
   (CASSANDRA-1181)


0.6.2
 * fix contrib/word_count build. (CASSANDRA-992)
 * split CommitLogExecutorService into BatchCommitLogExecutorService and 
   PeriodicCommitLogExecutorService (CASSANDRA-1014)
 * add latency histograms to CFSMBean (CASSANDRA-1024)
 * make resolving timestamp ties deterministic by using value bytes
   as a tiebreaker (CASSANDRA-1039)
 * Add option to turn off Hinted Handoff (CASSANDRA-894)
 * fix windows startup (CASSANDRA-948)
 * make concurrent_reads, concurrent_writes configurable at runtime via JMX
   (CASSANDRA-1060)
 * disable GCInspector on non-Sun JVMs (CASSANDRA-1061)
 * fix tombstone handling in sstable rows with no other data (CASSANDRA-1063)
 * fix size of row in spanned index entries (CASSANDRA-1056)
 * install json2sstable, sstable2json, and sstablekeys to Debian package
 * StreamingService.StreamDestinations wouldn't empty itself after streaming
   finished (CASSANDRA-1076)
 * added Collections.shuffle(splits) before returning the splits in 
   ColumnFamilyInputFormat (CASSANDRA-1096)
 * do not recalculate cache capacity post-compaction if it's been manually 
   modified (CASSANDRA-1079)
 * better defaults for flush sorter + writer executor queue sizes
   (CASSANDRA-1100)
 * windows scripts for SSTableImport/Export (CASSANDRA-1051)
 * windows script for nodetool (CASSANDRA-1113)
 * expose PhiConvictThreshold (CASSANDRA-1053)
 * make repair of RF==1 a no-op (CASSANDRA-1090)
 * improve default JVM GC options (CASSANDRA-1014)
 * fix SlicePredicate serialization inside Hadoop jobs (CASSANDRA-1049)
 * close Thrift sockets in Hadoop ColumnFamilyRecordReader (CASSANDRA-1081)


0.6.1
 * fix NPE in sstable2json when no excluded keys are given (CASSANDRA-934)
 * keep the replica set constant throughout the read repair process
   (CASSANDRA-937)
 * allow querying getAllRanges with empty token list (CASSANDRA-933)
 * fix command line arguments inversion in clustertool (CASSANDRA-942)
 * fix race condition that could trigger a false-positive assertion
   during post-flush discard of old commitlog segments (CASSANDRA-936)
 * fix neighbor calculation for anti-entropy repair (CASSANDRA-924)
 * perform repair even for small entropy differences (CASSANDRA-924)
 * Use hostnames in CFInputFormat to allow Hadoop's naive string-based
   locality comparisons to work (CASSANDRA-955)
 * cache read-only BufferedRandomAccessFile length to avoid
   3 system calls per invocation (CASSANDRA-950)
 * nodes with IPv6 (and no IPv4) addresses could not join cluster
   (CASSANDRA-969)
 * Retrieve the correct number of undeleted columns, if any, from
   a supercolumn in a row that had been deleted previously (CASSANDRA-920)
 * fix index scans that cross the 2GB mmap boundaries for both mmap
   and standard i/o modes (CASSANDRA-866)
 * expose drain via nodetool (CASSANDRA-978)


0.6.0-RC1
 * JMX drain to flush memtables and run through commit log (CASSANDRA-880)
 * Bootstrapping can skip ranges under the right conditions (CASSANDRA-902)
 * fix merging row versions in range_slice for CL > ONE (CASSANDRA-884)
 * default write ConsistencyLeven chaned from ZERO to ONE
 * fix for index entries spanning mmap buffer boundaries (CASSANDRA-857)
 * use lexical comparison if time part of TimeUUIDs are the same 
   (CASSANDRA-907)
 * bound read, mutation, and response stages to fix possible OOM
   during log replay (CASSANDRA-885)
 * Use microseconds-since-epoch (UTC) in cli, instead of milliseconds
 * Treat batch_mutate Deletion with null supercolumn as "apply this predicate 
   to top level supercolumns" (CASSANDRA-834)
 * Streaming destination nodes do not update their JMX status (CASSANDRA-916)
 * Fix internal RPC timeout calculation (CASSANDRA-911)
 * Added Pig loadfunc to contrib/pig (CASSANDRA-910)


0.6.0-beta3
 * fix compaction bucketing bug (CASSANDRA-814)
 * update windows batch file (CASSANDRA-824)
 * deprecate KeysCachedFraction configuration directive in favor
   of KeysCached; move to unified-per-CF key cache (CASSANDRA-801)
 * add invalidateRowCache to ColumnFamilyStoreMBean (CASSANDRA-761)
 * send Handoff hints to natural locations to reduce load on
   remaining nodes in a failure scenario (CASSANDRA-822)
 * Add RowWarningThresholdInMB configuration option to warn before very 
   large rows get big enough to threaten node stability, and -x option to
   be able to remove them with sstable2json if the warning is unheeded
   until it's too late (CASSANDRA-843)
 * Add logging of GC activity (CASSANDRA-813)
 * fix ConcurrentModificationException in commitlog discard (CASSANDRA-853)
 * Fix hardcoded row count in Hadoop RecordReader (CASSANDRA-837)
 * Add a jmx status to the streaming service and change several DEBUG
   messages to INFO (CASSANDRA-845)
 * fix classpath in cassandra-cli.bat for Windows (CASSANDRA-858)
 * allow re-specifying host, port to cassandra-cli if invalid ones
   are first tried (CASSANDRA-867)
 * fix race condition handling rpc timeout in the coordinator
   (CASSANDRA-864)
 * Remove CalloutLocation and StagingFileDirectory from storage-conf files 
   since those settings are no longer used (CASSANDRA-878)
 * Parse a long from RowWarningThresholdInMB instead of an int (CASSANDRA-882)
 * Remove obsolete ControlPort code from DatabaseDescriptor (CASSANDRA-886)
 * move skipBytes side effect out of assert (CASSANDRA-899)
 * add "double getLoad" to StorageServiceMBean (CASSANDRA-898)
 * track row stats per CF at compaction time (CASSANDRA-870)
 * disallow CommitLogDirectory matching a DataFileDirectory (CASSANDRA-888)
 * default key cache size is 200k entries, changed from 10% (CASSANDRA-863)
 * add -Dcassandra-foreground=yes to cassandra.bat
 * exit if cluster name is changed unexpectedly (CASSANDRA-769)


0.6.0-beta1/beta2
 * add batch_mutate thrift command, deprecating batch_insert (CASSANDRA-336)
 * remove get_key_range Thrift API, deprecated in 0.5 (CASSANDRA-710)
 * add optional login() Thrift call for authentication (CASSANDRA-547)
 * support fat clients using gossiper and StorageProxy to perform
   replication in-process [jvm-only] (CASSANDRA-535)
 * support mmapped I/O for reads, on by default on 64bit JVMs 
   (CASSANDRA-408, CASSANDRA-669)
 * improve insert concurrency, particularly during Hinted Handoff
   (CASSANDRA-658)
 * faster network code (CASSANDRA-675)
 * stress.py moved to contrib (CASSANDRA-635)
 * row caching [must be explicitly enabled per-CF in config] (CASSANDRA-678)
 * present a useful measure of compaction progress in JMX (CASSANDRA-599)
 * add bin/sstablekeys (CASSNADRA-679)
 * add ConsistencyLevel.ANY (CASSANDRA-687)
 * make removetoken remove nodes from gossip entirely (CASSANDRA-644)
 * add ability to set cache sizes at runtime (CASSANDRA-708)
 * report latency and cache hit rate statistics with lifetime totals
   instead of average over the last minute (CASSANDRA-702)
 * support get_range_slice for RandomPartitioner (CASSANDRA-745)
 * per-keyspace replication factory and replication strategy (CASSANDRA-620)
 * track latency in microseconds (CASSANDRA-733)
 * add describe_ Thrift methods, deprecating get_string_property and 
   get_string_list_property
 * jmx interface for tracking operation mode and streams in general.
   (CASSANDRA-709)
 * keep memtables in sorted order to improve range query performance
   (CASSANDRA-799)
 * use while loop instead of recursion when trimming sstables compaction list 
   to avoid blowing stack in pathological cases (CASSANDRA-804)
 * basic Hadoop map/reduce support (CASSANDRA-342)


0.5.1
 * ensure all files for an sstable are streamed to the same directory.
   (CASSANDRA-716)
 * more accurate load estimate for bootstrapping (CASSANDRA-762)
 * tolerate dead or unavailable bootstrap target on write (CASSANDRA-731)
 * allow larger numbers of keys (> 140M) in a sstable bloom filter
   (CASSANDRA-790)
 * include jvm argument improvements from CASSANDRA-504 in debian package
 * change streaming chunk size to 32MB to accomodate Windows XP limitations
   (was 64MB) (CASSANDRA-795)
 * fix get_range_slice returning results in the wrong order (CASSANDRA-781)
 

0.5.0 final
 * avoid attempting to delete temporary bootstrap files twice (CASSANDRA-681)
 * fix bogus NaN in nodeprobe cfstats output (CASSANDRA-646)
 * provide a policy for dealing with single thread executors w/ a full queue
   (CASSANDRA-694)
 * optimize inner read in MessagingService, vastly improving multiple-node
   performance (CASSANDRA-675)
 * wait for table flush before streaming data back to a bootstrapping node.
   (CASSANDRA-696)
 * keep track of bootstrapping sources by table so that bootstrapping doesn't 
   give the indication of finishing early (CASSANDRA-673)


0.5.0 RC3
 * commit the correct version of the patch for CASSANDRA-663


0.5.0 RC2 (unreleased)
 * fix bugs in converting get_range_slice results to Thrift 
   (CASSANDRA-647, CASSANDRA-649)
 * expose java.util.concurrent.TimeoutException in StorageProxy methods
   (CASSANDRA-600)
 * TcpConnectionManager was holding on to disconnected connections, 
   giving the false indication they were being used. (CASSANDRA-651)
 * Remove duplicated write. (CASSANDRA-662)
 * Abort bootstrap if IP is already in the token ring (CASSANDRA-663)
 * increase default commitlog sync period, and wait for last sync to 
   finish before submitting another (CASSANDRA-668)


0.5.0 RC1
 * Fix potential NPE in get_range_slice (CASSANDRA-623)
 * add CRC32 to commitlog entries (CASSANDRA-605)
 * fix data streaming on windows (CASSANDRA-630)
 * GC compacted sstables after cleanup and compaction (CASSANDRA-621)
 * Speed up anti-entropy validation (CASSANDRA-629)
 * Fix anti-entropy assertion error (CASSANDRA-639)
 * Fix pending range conflicts when bootstapping or moving
   multiple nodes at once (CASSANDRA-603)
 * Handle obsolete gossip related to node movement in the case where
   one or more nodes is down when the movement occurs (CASSANDRA-572)
 * Include dead nodes in gossip to avoid a variety of problems
   and fix HH to removed nodes (CASSANDRA-634)
 * return an InvalidRequestException for mal-formed SlicePredicates
   (CASSANDRA-643)
 * fix bug determining closest neighbor for use in multiple datacenters
   (CASSANDRA-648)
 * Vast improvements in anticompaction speed (CASSANDRA-607)
 * Speed up log replay and writes by avoiding redundant serializations
   (CASSANDRA-652)


0.5.0 beta 2
 * Bootstrap improvements (several tickets)
 * add nodeprobe repair anti-entropy feature (CASSANDRA-193, CASSANDRA-520)
 * fix possibility of partition when many nodes restart at once
   in clusters with multiple seeds (CASSANDRA-150)
 * fix NPE in get_range_slice when no data is found (CASSANDRA-578)
 * fix potential NPE in hinted handoff (CASSANDRA-585)
 * fix cleanup of local "system" keyspace (CASSANDRA-576)
 * improve computation of cluster load balance (CASSANDRA-554)
 * added super column read/write, column count, and column/row delete to
   cassandra-cli (CASSANDRA-567, CASSANDRA-594)
 * fix returning live subcolumns of deleted supercolumns (CASSANDRA-583)
 * respect JAVA_HOME in bin/ scripts (several tickets)
 * add StorageService.initClient for fat clients on the JVM (CASSANDRA-535)
   (see contrib/client_only for an example of use)
 * make consistency_level functional in get_range_slice (CASSANDRA-568)
 * optimize key deserialization for RandomPartitioner (CASSANDRA-581)
 * avoid GCing tombstones except on major compaction (CASSANDRA-604)
 * increase failure conviction threshold, resulting in less nodes
   incorrectly (and temporarily) marked as down (CASSANDRA-610)
 * respect memtable thresholds during log replay (CASSANDRA-609)
 * support ConsistencyLevel.ALL on read (CASSANDRA-584)
 * add nodeprobe removetoken command (CASSANDRA-564)


0.5.0 beta
 * Allow multiple simultaneous flushes, improving flush throughput 
   on multicore systems (CASSANDRA-401)
 * Split up locks to improve write and read throughput on multicore systems
   (CASSANDRA-444, CASSANDRA-414)
 * More efficient use of memory during compaction (CASSANDRA-436)
 * autobootstrap option: when enabled, all non-seed nodes will attempt
   to bootstrap when started, until bootstrap successfully
   completes. -b option is removed.  (CASSANDRA-438)
 * Unless a token is manually specified in the configuration xml,
   a bootstraping node will use a token that gives it half the
   keys from the most-heavily-loaded node in the cluster,
   instead of generating a random token. 
   (CASSANDRA-385, CASSANDRA-517)
 * Miscellaneous bootstrap fixes (several tickets)
 * Ability to change a node's token even after it has data on it
   (CASSANDRA-541)
 * Ability to decommission a live node from the ring (CASSANDRA-435)
 * Semi-automatic loadbalancing via nodeprobe (CASSANDRA-192)
 * Add ability to set compaction thresholds at runtime via
   JMX / nodeprobe.  (CASSANDRA-465)
 * Add "comment" field to ColumnFamily definition. (CASSANDRA-481)
 * Additional JMX metrics (CASSANDRA-482)
 * JSON based export and import tools (several tickets)
 * Hinted Handoff fixes (several tickets)
 * Add key cache to improve read performance (CASSANDRA-423)
 * Simplified construction of custom ReplicationStrategy classes
   (CASSANDRA-497)
 * Graphical application (Swing) for ring integrity verification and 
   visualization was added to contrib (CASSANDRA-252)
 * Add DCQUORUM, DCQUORUMSYNC consistency levels and corresponding
   ReplicationStrategy / EndpointSnitch classes.  Experimental.
   (CASSANDRA-492)
 * Web client interface added to contrib (CASSANDRA-457)
 * More-efficient flush for Random, CollatedOPP partitioners 
   for normal writes (CASSANDRA-446) and bulk load (CASSANDRA-420)
 * Add MemtableFlushAfterMinutes, a global replacement for the old 
   per-CF FlushPeriodInMinutes setting (CASSANDRA-463)
 * optimizations to slice reading (CASSANDRA-350) and supercolumn
   queries (CASSANDRA-510)
 * force binding to given listenaddress for nodes with multiple
   interfaces (CASSANDRA-546)
 * stress.py benchmarking tool improvements (several tickets)
 * optimized replica placement code (CASSANDRA-525)
 * faster log replay on restart (CASSANDRA-539, CASSANDRA-540)
 * optimized local-node writes (CASSANDRA-558)
 * added get_range_slice, deprecating get_key_range (CASSANDRA-344)
 * expose TimedOutException to thrift (CASSANDRA-563)
 

0.4.2
 * Add validation disallowing null keys (CASSANDRA-486)
 * Fix race conditions in TCPConnectionManager (CASSANDRA-487)
 * Fix using non-utf8-aware comparison as a sanity check.
   (CASSANDRA-493)
 * Improve default garbage collector options (CASSANDRA-504)
 * Add "nodeprobe flush" (CASSANDRA-505)
 * remove NotFoundException from get_slice throws list (CASSANDRA-518)
 * fix get (not get_slice) of entire supercolumn (CASSANDRA-508)
 * fix null token during bootstrap (CASSANDRA-501)


0.4.1
 * Fix FlushPeriod columnfamily configuration regression
   (CASSANDRA-455)
 * Fix long column name support (CASSANDRA-460)
 * Fix for serializing a row that only contains tombstones
   (CASSANDRA-458)
 * Fix for discarding unneeded commitlog segments (CASSANDRA-459)
 * Add SnapshotBeforeCompaction configuration option (CASSANDRA-426)
 * Fix compaction abort under insufficient disk space (CASSANDRA-473)
 * Fix reading subcolumn slice from tombstoned CF (CASSANDRA-484)
 * Fix race condition in RVH causing occasional NPE (CASSANDRA-478)


0.4.0
 * fix get_key_range problems when a node is down (CASSANDRA-440)
   and add UnavailableException to more Thrift methods
 * Add example EndPointSnitch contrib code (several tickets)


0.4.0 RC2
 * fix SSTable generation clash during compaction (CASSANDRA-418)
 * reject method calls with null parameters (CASSANDRA-308)
 * properly order ranges in nodeprobe output (CASSANDRA-421)
 * fix logging of certain errors on executor threads (CASSANDRA-425)


0.4.0 RC1
 * Bootstrap feature is live; use -b on startup (several tickets)
 * Added multiget api (CASSANDRA-70)
 * fix Deadlock with SelectorManager.doProcess and TcpConnection.write
   (CASSANDRA-392)
 * remove key cache b/c of concurrency bugs in third-party
   CLHM library (CASSANDRA-405)
 * update non-major compaction logic to use two threshold values
   (CASSANDRA-407)
 * add periodic / batch commitlog sync modes (several tickets)
 * inline BatchMutation into batch_insert params (CASSANDRA-403)
 * allow setting the logging level at runtime via mbean (CASSANDRA-402)
 * change default comparator to BytesType (CASSANDRA-400)
 * add forwards-compatible ConsistencyLevel parameter to get_key_range
   (CASSANDRA-322)
 * r/m special case of blocking for local destination when writing with 
   ConsistencyLevel.ZERO (CASSANDRA-399)
 * Fixes to make BinaryMemtable [bulk load interface] useful (CASSANDRA-337);
   see contrib/bmt_example for an example of using it.
 * More JMX properties added (several tickets)
 * Thrift changes (several tickets)
    - Merged _super get methods with the normal ones; return values
      are now of ColumnOrSuperColumn.
    - Similarly, merged batch_insert_super into batch_insert.



0.4.0 beta
 * On-disk data format has changed to allow billions of keys/rows per
   node instead of only millions
 * Multi-keyspace support
 * Scan all sstables for all queries to avoid situations where
   different types of operation on the same ColumnFamily could
   disagree on what data was present
 * Snapshot support via JMX
 * Thrift API has changed a _lot_:
    - removed time-sorted CFs; instead, user-defined comparators
      may be defined on the column names, which are now byte arrays.
      Default comparators are provided for UTF8, Bytes, Ascii, Long (i64),
      and UUID types.
    - removed colon-delimited strings in thrift api in favor of explicit
      structs such as ColumnPath, ColumnParent, etc.  Also normalized
      thrift struct and argument naming.
    - Added columnFamily argument to get_key_range.
    - Change signature of get_slice to accept starting and ending
      columns as well as an offset.  (This allows use of indexes.)
      Added "ascending" flag to allow reasonably-efficient reverse
      scans as well.  Removed get_slice_by_range as redundant.
    - get_key_range operates on one CF at a time
    - changed `block` boolean on insert methods to ConsistencyLevel enum,
      with options of NONE, ONE, QUORUM, and ALL.
    - added similar consistency_level parameter to read methods
    - column-name-set slice with no names given now returns zero columns
      instead of all of them.  ("all" can run your server out of memory.
      use a range-based slice with a high max column count instead.)
 * Removed the web interface. Node information can now be obtained by 
   using the newly introduced nodeprobe utility.
 * More JMX stats
 * Remove magic values from internals (e.g. special key to indicate
   when to flush memtables)
 * Rename configuration "table" to "keyspace"
 * Moved to crash-only design; no more shutdown (just kill the process)
 * Lots of bug fixes

Full list of issues resolved in 0.4 is at https://issues.apache.org/jira/secure/IssueNavigator.jspa?reset=true&&pid=12310865&fixfor=12313862&resolution=1&sorter/field=issuekey&sorter/order=DESC


0.3.0 RC3
 * Fix potential deadlock under load in TCPConnection.
   (CASSANDRA-220)


0.3.0 RC2
 * Fix possible data loss when server is stopped after replaying
   log but before new inserts force memtable flush.
   (CASSANDRA-204)
 * Added BUGS file


0.3.0 RC1
 * Range queries on keys, including user-defined key collation
 * Remove support
 * Workarounds for a weird bug in JDK select/register that seems
   particularly common on VM environments. Cassandra should deploy
   fine on EC2 now
 * Much improved infrastructure: the beginnings of a decent test suite
   ("ant test" for unit tests; "nosetests" for system tests), code
   coverage reporting, etc.
 * Expanded node status reporting via JMX
 * Improved error reporting/logging on both server and client
 * Reduced memory footprint in default configuration
 * Combined blocking and non-blocking versions of insert APIs
 * Added FlushPeriodInMinutes configuration parameter to force
   flushing of infrequently-updated ColumnFamilies<|MERGE_RESOLUTION|>--- conflicted
+++ resolved
@@ -21,13 +21,7 @@
  * Update system.peers correctly when relocating tokens (CASSANDRA-7126)
  * Add Google Compute Engine snitch (CASSANDRA-7132)
  * remove duplicate query for local tokens (CASSANDRA-7182)
-<<<<<<< HEAD
-=======
- * raise streaming phi convict threshold level (CASSANDRA-7063)
- * reduce garbage creation in calculatePendingRanges (CASSANDRA-7191)
  * exit CQLSH with error status code if script fails (CASSANDRA-6344)
->>>>>>> 51f9e980
-
 
 2.1.0-beta2
  * Increase default CL space to 8GB (CASSANDRA-7031)
