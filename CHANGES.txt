--- conflicted
+++ resolved
@@ -62,10 +62,7 @@
 1.2.6
  * Reduce SSTableLoader memory usage (CASSANDRA-5555)
  * Scale hinted_handoff_throttle_in_kb to cluster size (CASSANDRA-5272)
-<<<<<<< HEAD
-=======
  * (Hadoop) Add CQL3 input/output formats (CASSANDRA-4421, 5622)
->>>>>>> f1004e9b
  * (Hadoop) Fix InputKeyRange in CFIF (CASSANDRA-5536)
  * Fix dealing with ridiculously large max sstable sizes in LCS (CASSANDRA-5589)
  * Ignore pre-truncate hints (CASSANDRA-4655)
