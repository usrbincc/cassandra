--- conflicted
+++ resolved
@@ -1,4 +1,3 @@
-<<<<<<< HEAD
 1.1.1-dev
  * Optimize reads when row deletion timestamps allow us to restrict
    the set of sstables we check (CASSANDRA-4116)
@@ -25,6 +24,7 @@
  * Avoids having replicate on write tasks stacking up at CL.ONE (CASSANDRA-2889)
 Merged from 1.0:
  * Fix super columns bug where cache is not updated (CASSANDRA-4190)
+ * fix maxTimestamp to include row tombstones (CASSANDRA-4116)
 
 
 1.1.0-final
@@ -39,10 +39,6 @@
  * (cqlsh) fix recognizing uppercase SELECT keyword (CASSANDRA-4161)
  * Pig: wide row support (CASSANDRA-3909)
 Merged from 1.0:
-=======
-1.0.10
- * fix maxTimestamp to include row tombstones (CASSANDRA-4116)
->>>>>>> 48a22695
  * avoid streaming empty files with bulk loader if sstablewriter errors out
    (CASSANDRA-3946)
 
