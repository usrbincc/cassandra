/*
 * Licensed to the Apache Software Foundation (ASF) under one
 * or more contributor license agreements.  See the NOTICE file
 * distributed with this work for additional information
 * regarding copyright ownership.  The ASF licenses this file
 * to you under the Apache License, Version 2.0 (the
 * "License"); you may not use this file except in compliance
 * with the License.  You may obtain a copy of the License at
 *
 *     http://www.apache.org/licenses/LICENSE-2.0
 *
 * Unless required by applicable law or agreed to in writing, software
 * distributed under the License is distributed on an "AS IS" BASIS,
 * WITHOUT WARRANTIES OR CONDITIONS OF ANY KIND, either express or implied.
 * See the License for the specific language governing permissions and
 * limitations under the License.
 */
package org.apache.cassandra.tools;

import java.io.IOException;
import java.io.InputStream;
import java.io.PrintStream;
import java.lang.management.MemoryUsage;
import java.net.ConnectException;
import java.net.InetAddress;
import java.net.UnknownHostException;
import java.text.DecimalFormat;
import java.util.ArrayList;
import java.util.Arrays;
import java.util.Collection;
import java.util.HashMap;
import java.util.HashSet;
import java.util.Iterator;
import java.util.LinkedHashMap;
import java.util.List;
import java.util.Map;
import java.util.Map.Entry;
import java.util.Set;
import java.util.concurrent.ExecutionException;

import com.google.common.collect.LinkedHashMultimap;
import com.google.common.collect.Maps;
import org.apache.commons.cli.CommandLine;
import org.apache.commons.cli.CommandLineParser;
import org.apache.commons.cli.HelpFormatter;
import org.apache.commons.cli.Option;
import org.apache.commons.cli.Options;
import org.apache.commons.cli.ParseException;
import org.apache.commons.cli.PosixParser;

import org.apache.cassandra.concurrent.JMXEnabledThreadPoolExecutorMBean;
import org.apache.cassandra.db.ColumnFamilyStoreMBean;
import org.apache.cassandra.db.Table;
import org.apache.cassandra.db.compaction.CompactionManagerMBean;
import org.apache.cassandra.db.compaction.OperationType;
import org.apache.cassandra.exceptions.ConfigurationException;
import org.apache.cassandra.exceptions.InvalidRequestException;
import org.apache.cassandra.io.util.FileUtils;
import org.apache.cassandra.locator.EndpointSnitchInfoMBean;
import org.apache.cassandra.net.MessagingServiceMBean;
import org.apache.cassandra.service.CacheServiceMBean;
import org.apache.cassandra.service.StorageProxyMBean;
import org.apache.cassandra.utils.EstimatedHistogram;
import org.apache.cassandra.utils.Pair;
import org.yaml.snakeyaml.Loader;
import org.yaml.snakeyaml.TypeDescription;
import org.yaml.snakeyaml.Yaml;
import org.yaml.snakeyaml.constructor.Constructor;

public class NodeCmd
{
    private static final Pair<String, String> SNAPSHOT_COLUMNFAMILY_OPT = Pair.create("cf", "column-family");
    private static final Pair<String, String> HOST_OPT = Pair.create("h", "host");
    private static final Pair<String, String> PORT_OPT = Pair.create("p", "port");
    private static final Pair<String, String> USERNAME_OPT = Pair.create("u", "username");
    private static final Pair<String, String> PASSWORD_OPT = Pair.create("pw", "password");
    private static final Pair<String, String> TAG_OPT = Pair.create("t", "tag");
    private static final Pair<String, String> TOKENS_OPT = Pair.create("T", "tokens");
    private static final Pair<String, String> PRIMARY_RANGE_OPT = Pair.create("pr", "partitioner-range");
    private static final Pair<String, String> SNAPSHOT_REPAIR_OPT = Pair.create("snapshot", "with-snapshot");

    private static final String DEFAULT_HOST = "127.0.0.1";
    private static final int DEFAULT_PORT = 7199;

    private static final ToolOptions options = new ToolOptions();

    private final NodeProbe probe;

    static
    {
        options.addOption(SNAPSHOT_COLUMNFAMILY_OPT, true, "only take a snapshot of the specified column family");
        options.addOption(HOST_OPT,     true, "node hostname or ip address");
        options.addOption(PORT_OPT,     true, "remote jmx agent port number");
        options.addOption(USERNAME_OPT, true, "remote jmx agent username");
        options.addOption(PASSWORD_OPT, true, "remote jmx agent password");
        options.addOption(TAG_OPT,      true, "optional name to give a snapshot");
        options.addOption(TOKENS_OPT,   false, "display all tokens");
        options.addOption(PRIMARY_RANGE_OPT, false, "only repair the first range returned by the partitioner for the node");
        options.addOption(SNAPSHOT_REPAIR_OPT, false, "repair one node at a time using snapshots");
    }

    public NodeCmd(NodeProbe probe)
    {
        this.probe = probe;
    }

    private enum NodeCommand
    {
        CFHISTOGRAMS,
        CFSTATS,
        CLEANUP,
        CLEARSNAPSHOT,
        COMPACT,
        COMPACTIONSTATS,
        DECOMMISSION,
        DISABLEGOSSIP,
        DISABLETHRIFT,
        DRAIN,
        ENABLEGOSSIP,
        ENABLETHRIFT,
        FLUSH,
        GETCOMPACTIONTHRESHOLD,
        GETENDPOINTS,
        GETSSTABLES,
        GOSSIPINFO,
        INFO,
        INVALIDATEKEYCACHE,
        INVALIDATEROWCACHE,
        JOIN,
        MOVE,
        NETSTATS,
        PROXYHISTOGRAMS,
        REBUILD,
        REFRESH,
        REMOVETOKEN,
        REMOVENODE,
        REPAIR,
        RING,
        SCRUB,
        SETCACHECAPACITY,
        SETCOMPACTIONTHRESHOLD,
        SETCOMPACTIONTHROUGHPUT,
        SETSTREAMTHROUGHPUT,
        SETTRACEPROBABILITY,
        SNAPSHOT,
        STATUS,
        STATUSTHRIFT,
        STOP,
        TPSTATS,
        UPGRADESSTABLES,
        VERSION,
        DESCRIBERING,
        RANGEKEYSAMPLE,
        REBUILD_INDEX,
        RESETLOCALSCHEMA
    }


    /**
     * Prints usage information to stdout.
     */
    private static void printUsage()
    {
        HelpFormatter hf = new HelpFormatter();
<<<<<<< HEAD
        StringBuilder header = new StringBuilder(512);
        header.append("\nAvailable commands\n");
        final NodeToolHelp ntHelp = loadHelp();
        for(NodeToolHelp.NodeToolCommand cmd : ntHelp.commands)
            addCmdHelp(header, cmd);
=======
        StringBuilder header = new StringBuilder();
        header.append("\nAvailable commands:\n");
        // No args
        addCmdHelp(header, "join", "Join the ring");
        addCmdHelp(header, "info", "Print node information (uptime, load, ...)");
        addCmdHelp(header, "cfstats", "Print statistics on column families");
        addCmdHelp(header, "version", "Print cassandra version");
        addCmdHelp(header, "tpstats", "Print usage statistics of thread pools");
        addCmdHelp(header, "proxyhistograms", "Print statistic histograms for network operations");
        addCmdHelp(header, "drain", "Drain the node (stop accepting writes and flush all column families)");
        addCmdHelp(header, "decommission", "Decommission the *node I am connecting to*");
        addCmdHelp(header, "compactionstats", "Print statistics on compactions");
        addCmdHelp(header, "disablegossip", "Disable gossip (effectively marking the node dead)");
        addCmdHelp(header, "enablegossip", "Reenable gossip");
        addCmdHelp(header, "disablethrift", "Disable thrift server");
        addCmdHelp(header, "enablethrift", "Reenable thrift server");
        addCmdHelp(header, "statusthrift", "Status of thrift server");
        addCmdHelp(header, "gossipinfo", "Shows the gossip information for the cluster");
        addCmdHelp(header, "invalidatekeycache", "Invalidate the key cache");
        addCmdHelp(header, "invalidaterowcache", "Invalidate the row cache");
        addCmdHelp(header, "resetlocalschema", "Reset node's local schema and resync");

        // One arg
        addCmdHelp(header, "ring [keyspace]", "Print information about the token ring for a given keyspace (for all keyspaces if it is not specified)");
        addCmdHelp(header, "netstats [host]", "Print network information on provided host (connecting node by default)");
        addCmdHelp(header, "move <new token>", "Move node on the token ring to a new token");
        addCmdHelp(header, "removetoken status|force|<token>", "Show status of current token removal, force completion of pending removal or remove providen token");
        addCmdHelp(header, "setcompactionthroughput <value_in_mb>", "Set the MB/s throughput cap for compaction in the system, or 0 to disable throttling.");
        addCmdHelp(header, "setstreamthroughput <value_in_mb>", "Set the MB/s throughput cap for streaming in the system, or 0 to disable throttling.");
        addCmdHelp(header, "describering [keyspace]", "Shows the token ranges info of a given keyspace.");
        addCmdHelp(header, "rangekeysample", "Shows the sampled keys held across all keyspaces.");
        addCmdHelp(header, "rebuild [src-dc-name]", "Rebuild data by streaming from other nodes (similarly to bootstrap)");

        // Two args
        addCmdHelp(header, "snapshot [keyspaces...] -cf [columnfamilyName] -t [snapshotName]", "Take a snapshot of the optionally specified column family of the specified keyspaces using optional name snapshotName");
        addCmdHelp(header, "clearsnapshot [keyspaces...] -t [snapshotName]", "Remove snapshots for the specified keyspaces. Either remove all snapshots or remove the snapshots with the given name.");
        addCmdHelp(header, "flush [keyspace] [cfnames]", "Flush one or more column family");
        addCmdHelp(header, "repair [keyspace] [cfnames]", "Repair one or more column family (use -pr to repair only the first range returned by the partitioner)");
        addCmdHelp(header, "cleanup [keyspace] [cfnames]", "Run cleanup on one or more column family");
        addCmdHelp(header, "compact [keyspace] [cfnames]", "Force a (major) compaction on one or more column family");
        addCmdHelp(header, "scrub [keyspace] [cfnames]", "Scrub (rebuild sstables for) one or more column family");

        addCmdHelp(header, "upgradesstables [keyspace] [cfnames]", "Scrub (rebuild sstables for) one or more column family");
        addCmdHelp(header, "getcompactionthreshold <keyspace> <cfname>", "Print min and max compaction thresholds for a given column family");
        addCmdHelp(header, "cfhistograms <keyspace> <cfname>", "Print statistic histograms for a given column family");
        addCmdHelp(header, "refresh <keyspace> <cf-name>", "Load newly placed SSTables to the system without restart.");
        addCmdHelp(header, "rebuild_index <keyspace> <cf-name> <idx1,idx1>", "a full rebuilds of native secondry index for a given column family. IndexNameExample: Standard3.IdxName,Standard3.IdxName1");
        addCmdHelp(header, "setcachecapacity <key-cache-capacity> <row-cache-capacity>", "Set global key and row cache capacities (in MB units).");

        // Three args
        addCmdHelp(header, "getendpoints <keyspace> <cf> <key>", "Print the end points that owns the key");
        addCmdHelp(header, "getsstables <keyspace> <cf> <key>", "Print the sstable filenames that own the key");

        // Four args
        addCmdHelp(header, "setcompactionthreshold <keyspace> <cfname> <minthreshold> <maxthreshold>", "Set the min and max compaction thresholds for a given column family");
        addCmdHelp(header, "stop <compaction_type>", "Supported types are COMPACTION, VALIDATION, CLEANUP, SCRUB, INDEX_BUILD");

>>>>>>> c565b64f
        String usage = String.format("java %s --host <arg> <command>%n", NodeCmd.class.getName());
        hf.printHelp(usage, "", options, "");
        System.out.println(header.toString());
    }

    private static NodeToolHelp loadHelp()
    {
        final InputStream is = NodeCmd.class.getClassLoader().getResourceAsStream("org/apache/cassandra/tools/NodeToolHelp.yaml");
        assert is != null;

        try
        {
            final Constructor constructor = new Constructor(NodeToolHelp.class);
            TypeDescription desc = new TypeDescription(NodeToolHelp.class);
            desc.putListPropertyType("commands", NodeToolHelp.NodeToolCommand.class);
            final Yaml yaml = new Yaml(new Loader(constructor));
            return (NodeToolHelp)yaml.load(is);
        }
        finally
        {
            FileUtils.closeQuietly(is);
        }
    }

    private static void addCmdHelp(StringBuilder sb, NodeToolHelp.NodeToolCommand cmd)
    {
        sb.append("  ").append(cmd.name);
        // Ghetto indentation (trying, but not too hard, to not look too bad)
        if (cmd.name.length() <= 20)
            for (int i = cmd.name.length(); i < 22; ++i) sb.append(" ");
        sb.append(" - ").append(cmd.help);
  }


    /**
     * Write a textual representation of the Cassandra ring.
     *
     * @param outs
     *            the stream to write to
     */
    public void printRing(PrintStream outs, String keyspace)
    {
        Map<String, String> tokensToEndpoints = probe.getTokenToEndpointMap();
        LinkedHashMultimap<String, String> endpointsToTokens = LinkedHashMultimap.create();
        for (Map.Entry<String, String> entry : tokensToEndpoints.entrySet())
            endpointsToTokens.put(entry.getValue(), entry.getKey());

        String format = "%-16s%-12s%-7s%-8s%-16s%-20s%-44s%n";

        // Calculate per-token ownership of the ring
        Map<InetAddress, Float> ownerships;
        boolean keyspaceSelected;
        try
        {
            ownerships = probe.effectiveOwnership(keyspace);
            keyspaceSelected = true;
        }
        catch (ConfigurationException ex)
        {
            ownerships = probe.getOwnership();
            outs.printf("Note: Ownership information does not include topology; for complete information, specify a keyspace%n");
            keyspaceSelected = false;
        }
        try
        {
            outs.println();
            Map<String, Map<InetAddress, Float>> perDcOwnerships = Maps.newLinkedHashMap();
            // get the different datasets and map to tokens
            for (Map.Entry<InetAddress, Float> ownership : ownerships.entrySet())
            {
                String dc = probe.getEndpointSnitchInfoProxy().getDatacenter(ownership.getKey().getHostAddress());
                if (!perDcOwnerships.containsKey(dc))
                    perDcOwnerships.put(dc, new LinkedHashMap<InetAddress, Float>());
                perDcOwnerships.get(dc).put(ownership.getKey(), ownership.getValue());
            }
            for (Map.Entry<String, Map<InetAddress, Float>> entry : perDcOwnerships.entrySet())
                printDc(outs, format, entry.getKey(), endpointsToTokens, keyspaceSelected, entry.getValue());
        }
        catch (UnknownHostException e)
        {
            throw new RuntimeException(e);
        }
    }

    private void printDc(PrintStream outs, String format, String dc, LinkedHashMultimap<String, String> endpointsToTokens,
            boolean keyspaceSelected, Map<InetAddress, Float> filteredOwnerships)
    {
        Collection<String> liveNodes = probe.getLiveNodes();
        Collection<String> deadNodes = probe.getUnreachableNodes();
        Collection<String> joiningNodes = probe.getJoiningNodes();
        Collection<String> leavingNodes = probe.getLeavingNodes();
        Collection<String> movingNodes = probe.getMovingNodes();
        Map<String, String> loadMap = probe.getLoadMap();

        outs.println("Datacenter: " + dc);
        outs.println("==========");

        // get the total amount of replicas for this dc and the last token in this dc's ring
        List<String> tokens = new ArrayList<String>();
        float totalReplicas = 0f;
        String lastToken = "";

        for (Map.Entry<InetAddress, Float> entry : filteredOwnerships.entrySet())
        {
            tokens.addAll(endpointsToTokens.get(entry.getKey().getHostAddress()));
            lastToken = tokens.get(tokens.size() - 1);
            totalReplicas += entry.getValue();
        }


        if (keyspaceSelected)
            outs.print("Replicas: " + (int) totalReplicas + "\n\n");

        outs.printf(format, "Address", "Rack", "Status", "State", "Load", "Owns", "Token");

        if (filteredOwnerships.size() > 1)
            outs.printf(format, "", "", "", "", "", "", lastToken);
        else
            outs.println();

        for (Map.Entry<InetAddress, Float> entry : filteredOwnerships.entrySet())
        {
            String endpoint = entry.getKey().getHostAddress();
            for (String token : endpointsToTokens.get(endpoint))
            {
                String rack;
                try
                {
                    rack = probe.getEndpointSnitchInfoProxy().getRack(endpoint);
                }
                catch (UnknownHostException e)
                {
                    rack = "Unknown";
                }

                String status = liveNodes.contains(endpoint)
                        ? "Up"
                        : deadNodes.contains(endpoint)
                                ? "Down"
                                : "?";

                String state = "Normal";

                if (joiningNodes.contains(endpoint))
                    state = "Joining";
                else if (leavingNodes.contains(endpoint))
                    state = "Leaving";
                else if (movingNodes.contains(endpoint))
                    state = "Moving";

                String load = loadMap.containsKey(endpoint)
                        ? loadMap.get(endpoint)
                        : "?";
                String owns = new DecimalFormat("##0.00%").format(entry.getValue());
                outs.printf(format, endpoint, rack, status, state, load, owns, token);
            }
        }
        outs.println();
    }

    private class ClusterStatus
    {
        String kSpace = null, format = null;
        Collection<String> joiningNodes, leavingNodes, movingNodes, liveNodes, unreachableNodes;
        Map<String, String> loadMap, hostIDMap, tokensToEndpoints;
        EndpointSnitchInfoMBean epSnitchInfo;
        PrintStream outs;

        ClusterStatus(PrintStream outs, String kSpace)
        {
            this.kSpace = kSpace;
            this.outs = outs;
            joiningNodes = probe.getJoiningNodes();
            leavingNodes = probe.getLeavingNodes();
            movingNodes = probe.getMovingNodes();
            loadMap = probe.getLoadMap();
            tokensToEndpoints = probe.getTokenToEndpointMap();
            liveNodes = probe.getLiveNodes();
            unreachableNodes = probe.getUnreachableNodes();
            hostIDMap = probe.getHostIdMap();
            epSnitchInfo = probe.getEndpointSnitchInfoProxy();
        }

        private void printStatusLegend()
        {
            outs.println("Status=Up/Down");
            outs.println("|/ State=Normal/Leaving/Joining/Moving");
        }

        private Map<String, Map<InetAddress, Float>> getOwnershipByDc(Map<InetAddress, Float> ownerships)
        throws UnknownHostException
        {
            Map<String, Map<InetAddress, Float>> ownershipByDc = Maps.newLinkedHashMap();
            EndpointSnitchInfoMBean epSnitchInfo = probe.getEndpointSnitchInfoProxy();

            for (Map.Entry<InetAddress, Float> ownership : ownerships.entrySet())
            {
                String dc = epSnitchInfo.getDatacenter(ownership.getKey().getHostAddress());
                if (!ownershipByDc.containsKey(dc))
                    ownershipByDc.put(dc, new LinkedHashMap<InetAddress, Float>());
                ownershipByDc.get(dc).put(ownership.getKey(), ownership.getValue());
            }

            return ownershipByDc;
        }

        private String getFormat(boolean hasEffectiveOwns, boolean isTokenPerNode)
        {
            if (format == null)
            {
                StringBuffer buf = new StringBuffer();
                buf.append("%s%s  %-16s  %-9s  ");            // status, address, and load
                if (!isTokenPerNode)  buf.append("%-6s  ");   // "Tokens"
                if (hasEffectiveOwns) buf.append("%-16s  ");  // "Owns (effective)"
                else                  buf.append("%-5s  ");   // "Owns
                buf.append("%-36s  ");                        // Host ID
                if (isTokenPerNode)   buf.append("%-39s  ");  // token
                buf.append("%s%n");                           // "Rack"

                format = buf.toString();
            }

            return format;
        }

        private void printNode(String endpoint, Float owns, Map<InetAddress, Float> ownerships,
                boolean hasEffectiveOwns, boolean isTokenPerNode) throws UnknownHostException
        {
            String status, state, load, strOwns, hostID, rack, fmt;
            fmt = getFormat(hasEffectiveOwns, isTokenPerNode);

            if      (liveNodes.contains(endpoint))        status = "U";
            else if (unreachableNodes.contains(endpoint)) status = "D";
            else                                          status = "?";
            if      (joiningNodes.contains(endpoint))     state = "J";
            else if (leavingNodes.contains(endpoint))     state = "L";
            else if (movingNodes.contains(endpoint))      state = "M";
            else                                          state = "N";

            load = loadMap.containsKey(endpoint) ? loadMap.get(endpoint) : "?";
            strOwns = new DecimalFormat("##0.0%").format(ownerships.get(InetAddress.getByName(endpoint)));
            hostID = hostIDMap.get(endpoint);
            rack = epSnitchInfo.getRack(endpoint);

            if (isTokenPerNode)
            {
                outs.printf(fmt, status, state, endpoint, load, strOwns, hostID, probe.getTokens(endpoint).get(0), rack);
            }
            else
            {
                int tokens = probe.getTokens(endpoint).size();
                outs.printf(fmt, status, state, endpoint, load, tokens, strOwns, hostID, rack);
            }
        }

        private void printNodesHeader(boolean hasEffectiveOwns, boolean isTokenPerNode)
        {
            String fmt = getFormat(hasEffectiveOwns, isTokenPerNode);
            String owns = hasEffectiveOwns ? "Owns (effective)" : "Owns";

            if (isTokenPerNode)
                outs.printf(fmt, "-", "-", "Address", "Load", owns, "Host ID", "Token", "Rack");
            else
                outs.printf(fmt, "-", "-", "Address", "Load", "Tokens", owns, "Host ID", "Rack");
        }

        void print() throws UnknownHostException
        {
            Map<InetAddress, Float> ownerships;
            boolean hasEffectiveOwns = false, isTokenPerNode = true;
            try
            {
                ownerships = probe.effectiveOwnership(kSpace);
                hasEffectiveOwns = true;
            }
            catch (ConfigurationException e)
            {
                ownerships = probe.getOwnership();
            }

            // More tokens then nodes (aka vnodes)?
            if (new HashSet<String>(tokensToEndpoints.values()).size() < tokensToEndpoints.keySet().size())
                isTokenPerNode = false;

            // Datacenters
            for (Map.Entry<String, Map<InetAddress, Float>> dc : getOwnershipByDc(ownerships).entrySet())
            {
                String dcHeader = String.format("Datacenter: %s%n", dc.getKey());
                outs.printf(dcHeader);
                for (int i=0; i < (dcHeader.length() - 1); i++) outs.print('=');
                outs.println();

                printStatusLegend();
                printNodesHeader(hasEffectiveOwns, isTokenPerNode);

                // Nodes
                for (Map.Entry<InetAddress, Float> entry : dc.getValue().entrySet())
                    printNode(entry.getKey().getHostAddress(),
                              entry.getValue(),
                              ownerships,
                              hasEffectiveOwns,
                              isTokenPerNode);
            }
        }
    }

    /** Writes a table of cluster-wide node information to a PrintStream
     * @throws UnknownHostException */
    public void printClusterStatus(PrintStream outs, String keyspace) throws UnknownHostException
    {
        new ClusterStatus(outs, keyspace).print();
    }

    public void printThreadPoolStats(PrintStream outs)
    {
        outs.printf("%-25s%10s%10s%15s%10s%18s%n", "Pool Name", "Active", "Pending", "Completed", "Blocked", "All time blocked");

        Iterator<Map.Entry<String, JMXEnabledThreadPoolExecutorMBean>> threads = probe.getThreadPoolMBeanProxies();
        while (threads.hasNext())
        {
            Entry<String, JMXEnabledThreadPoolExecutorMBean> thread = threads.next();
            String poolName = thread.getKey();
            JMXEnabledThreadPoolExecutorMBean threadPoolProxy = thread.getValue();
            outs.printf("%-25s%10s%10s%15s%10s%18s%n",
                        poolName,
                        threadPoolProxy.getActiveCount(),
                        threadPoolProxy.getPendingTasks(),
                        threadPoolProxy.getCompletedTasks(),
                        threadPoolProxy.getCurrentlyBlockedTasks(),
                        threadPoolProxy.getTotalBlockedTasks());
        }

        outs.printf("%n%-20s%10s%n", "Message type", "Dropped");
        for (Entry<String, Integer> entry : probe.getDroppedMessages().entrySet())
            outs.printf("%-20s%10s%n", entry.getKey(), entry.getValue());
    }

    /**
     * Write node information.
     *
     * @param outs the stream to write to
     */
    public void printInfo(PrintStream outs, ToolCommandLine cmd)
    {
        boolean gossipInitialized = probe.isInitialized();
        List<String> toks = probe.getTokens();

        // If there is just 1 token, print it now like we always have, otherwise,
        // require that -T/--tokens be passed (that output is potentially verbose).
        if (toks.size() == 1)
            outs.printf("%-17s: %s%n", "Token", toks.get(0));
        else if (!cmd.hasOption(TOKENS_OPT.left))
            outs.printf("%-17s: (invoke with -T/--tokens to see all %d tokens)%n", "Token", toks.size());

        outs.printf("%-17s: %s%n", "ID", probe.getLocalHostId());
        outs.printf("%-17s: %s%n", "Gossip active", gossipInitialized);
        outs.printf("%-17s: %s%n", "Thrift active", probe.isThriftServerRunning());
        outs.printf("%-17s: %s%n", "Load", probe.getLoadString());
        if (gossipInitialized)
            outs.printf("%-17s: %s%n", "Generation No", probe.getCurrentGenerationNumber());
        else
            outs.printf("%-17s: %s%n", "Generation No", 0);

        // Uptime
        long secondsUp = probe.getUptime() / 1000;
        outs.printf("%-17s: %d%n", "Uptime (seconds)", secondsUp);

        // Memory usage
        MemoryUsage heapUsage = probe.getHeapMemoryUsage();
        double memUsed = (double)heapUsage.getUsed() / (1024 * 1024);
        double memMax = (double)heapUsage.getMax() / (1024 * 1024);
        outs.printf("%-17s: %.2f / %.2f%n", "Heap Memory (MB)", memUsed, memMax);

        // Data Center/Rack
        outs.printf("%-17s: %s%n", "Data Center", probe.getDataCenter());
        outs.printf("%-17s: %s%n", "Rack", probe.getRack());

        // Exceptions
        outs.printf("%-17s: %s%n", "Exceptions", probe.getExceptionCount());

        CacheServiceMBean cacheService = probe.getCacheServiceMBean();

        // Key Cache: Hits, Requests, RecentHitRate, SavePeriodInSeconds
        outs.printf("%-17s: size %d (bytes), capacity %d (bytes), %d hits, %d requests, %.3f recent hit rate, %d save period in seconds%n",
                    "Key Cache",
                    cacheService.getKeyCacheSize(),
                    cacheService.getKeyCacheCapacityInBytes(),
                    cacheService.getKeyCacheHits(),
                    cacheService.getKeyCacheRequests(),
                    cacheService.getKeyCacheRecentHitRate(),
                    cacheService.getKeyCacheSavePeriodInSeconds());

        // Row Cache: Hits, Requests, RecentHitRate, SavePeriodInSeconds
        outs.printf("%-17s: size %d (bytes), capacity %d (bytes), %d hits, %d requests, %.3f recent hit rate, %d save period in seconds%n",
                    "Row Cache",
                    cacheService.getRowCacheSize(),
                    cacheService.getRowCacheCapacityInBytes(),
                    cacheService.getRowCacheHits(),
                    cacheService.getRowCacheRequests(),
                    cacheService.getRowCacheRecentHitRate(),
                    cacheService.getRowCacheSavePeriodInSeconds());

        if (toks.size() > 1 && cmd.hasOption(TOKENS_OPT.left))
        {
            for (String tok : toks)
                outs.printf("%-17s: %s%n", "Token", tok);
        }
    }

    public void printReleaseVersion(PrintStream outs)
    {
        outs.println("ReleaseVersion: " + probe.getReleaseVersion());
    }

    public void printNetworkStats(final InetAddress addr, PrintStream outs)
    {
        outs.printf("Mode: %s%n", probe.getOperationMode());
        Set<InetAddress> hosts = addr == null ? probe.getStreamDestinations() : new HashSet<InetAddress>(){{add(addr);}};
        if (hosts.size() == 0)
            outs.println("Not sending any streams.");
        for (InetAddress host : hosts)
        {
            try
            {
                List<String> files = probe.getFilesDestinedFor(host);
                if (files.size() > 0)
                {
                    outs.printf("Streaming to: %s%n", host);
                    for (String file : files)
                        outs.printf("   %s%n", file);
                }
                else
                {
                    outs.printf(" Nothing streaming to %s%n", host);
                }
            }
            catch (IOException ex)
            {
                outs.printf("   Error retrieving file data for %s%n", host);
            }
        }

        hosts = addr == null ? probe.getStreamSources() : new HashSet<InetAddress>(){{add(addr); }};
        if (hosts.size() == 0)
            outs.println("Not receiving any streams.");
        for (InetAddress host : hosts)
        {
            try
            {
                List<String> files = probe.getIncomingFiles(host);
                if (files.size() > 0)
                {
                    outs.printf("Streaming from: %s%n", host);
                    for (String file : files)
                        outs.printf("   %s%n", file);
                }
                else
                {
                    outs.printf(" Nothing streaming from %s%n", host);
                }
            }
            catch (IOException ex)
            {
                outs.printf("   Error retrieving file data for %s%n", host);
            }
        }

        MessagingServiceMBean ms = probe.msProxy;
        outs.printf("%-25s", "Pool Name");
        outs.printf("%10s", "Active");
        outs.printf("%10s", "Pending");
        outs.printf("%15s%n", "Completed");

        int pending;
        long completed;

        pending = 0;
        for (int n : ms.getCommandPendingTasks().values())
            pending += n;
        completed = 0;
        for (long n : ms.getCommandCompletedTasks().values())
            completed += n;
        outs.printf("%-25s%10s%10s%15s%n", "Commands", "n/a", pending, completed);

        pending = 0;
        for (int n : ms.getResponsePendingTasks().values())
            pending += n;
        completed = 0;
        for (long n : ms.getResponseCompletedTasks().values())
            completed += n;
        outs.printf("%-25s%10s%10s%15s%n", "Responses", "n/a", pending, completed);
    }

    public void printCompactionStats(PrintStream outs)
    {
        int compactionThroughput = probe.getCompactionThroughput();
        CompactionManagerMBean cm = probe.getCompactionManagerProxy();
        outs.println("pending tasks: " + cm.getPendingTasks());
        if (cm.getCompactions().size() > 0)
            outs.printf("%25s%16s%16s%16s%16s%10s%10s%n", "compaction type", "keyspace", "column family", "completed", "total", "unit", "progress");
        long remainingBytes = 0;
        for (Map<String, String> c : cm.getCompactions())
        {
            String percentComplete = new Long(c.get("total")) == 0
                                   ? "n/a"
                                   : new DecimalFormat("0.00").format((double) new Long(c.get("completed")) / new Long(c.get("total")) * 100) + "%";
            outs.printf("%25s%16s%16s%16s%16s%10s%10s%n", c.get("taskType"), c.get("keyspace"), c.get("columnfamily"), c.get("completed"), c.get("total"), c.get("unit"), percentComplete);
            if (c.get("taskType").equals(OperationType.COMPACTION.toString()))
                remainingBytes += (new Long(c.get("total")) - new Long(c.get("completed")));
        }
        long remainingTimeInSecs = compactionThroughput == 0 || remainingBytes == 0
                        ? -1
                        : (remainingBytes) / (long) (1024L * 1024L * compactionThroughput);
        String remainingTime = remainingTimeInSecs < 0
                        ? "n/a"
                        : String.format("%dh%02dm%02ds", remainingTimeInSecs / 3600, (remainingTimeInSecs % 3600) / 60, (remainingTimeInSecs % 60));

        outs.printf("%25s%10s%n", "Active compaction remaining time : ", remainingTime);
    }

    public void printColumnFamilyStats(PrintStream outs)
    {
        Map <String, List <ColumnFamilyStoreMBean>> cfstoreMap = new HashMap <String, List <ColumnFamilyStoreMBean>>();

        // get a list of column family stores
        Iterator<Map.Entry<String, ColumnFamilyStoreMBean>> cfamilies = probe.getColumnFamilyStoreMBeanProxies();

        while (cfamilies.hasNext())
        {
            Entry<String, ColumnFamilyStoreMBean> entry = cfamilies.next();
            String tableName = entry.getKey();
            ColumnFamilyStoreMBean cfsProxy = entry.getValue();

            if (!cfstoreMap.containsKey(tableName))
            {
                List<ColumnFamilyStoreMBean> columnFamilies = new ArrayList<ColumnFamilyStoreMBean>();
                columnFamilies.add(cfsProxy);
                cfstoreMap.put(tableName, columnFamilies);
            }
            else
            {
                cfstoreMap.get(tableName).add(cfsProxy);
            }
        }

        // print out the table statistics
        for (Entry<String, List<ColumnFamilyStoreMBean>> entry : cfstoreMap.entrySet())
        {
            String tableName = entry.getKey();
            List<ColumnFamilyStoreMBean> columnFamilies = entry.getValue();
            long tableReadCount = 0;
            long tableWriteCount = 0;
            int tablePendingTasks = 0;
            double tableTotalReadTime = 0.0f;
            double tableTotalWriteTime = 0.0f;

            outs.println("Keyspace: " + tableName);
            for (ColumnFamilyStoreMBean cfstore : columnFamilies)
            {
                long writeCount = cfstore.getWriteCount();
                long readCount = cfstore.getReadCount();

                if (readCount > 0)
                {
                    tableReadCount += readCount;
                    tableTotalReadTime += cfstore.getTotalReadLatencyMicros();
                }
                if (writeCount > 0)
                {
                    tableWriteCount += writeCount;
                    tableTotalWriteTime += cfstore.getTotalWriteLatencyMicros();
                }
                tablePendingTasks += cfstore.getPendingTasks();
            }

            double tableReadLatency = tableReadCount > 0 ? tableTotalReadTime / tableReadCount / 1000 : Double.NaN;
            double tableWriteLatency = tableWriteCount > 0 ? tableTotalWriteTime / tableWriteCount / 1000 : Double.NaN;

            outs.println("\tRead Count: " + tableReadCount);
            outs.println("\tRead Latency: " + String.format("%s", tableReadLatency) + " ms.");
            outs.println("\tWrite Count: " + tableWriteCount);
            outs.println("\tWrite Latency: " + String.format("%s", tableWriteLatency) + " ms.");
            outs.println("\tPending Tasks: " + tablePendingTasks);

            // print out column family statistics for this table
            for (ColumnFamilyStoreMBean cfstore : columnFamilies)
            {
                outs.println("\t\tColumn Family: " + cfstore.getColumnFamilyName());
                outs.println("\t\tSSTable count: " + cfstore.getLiveSSTableCount());
                int[] leveledSStables = cfstore.getSSTableCountPerLevel();
                if (leveledSStables != null)
                {
                    outs.print("\t\tSSTables in each level: [");
                    for (int level = 0; level < leveledSStables.length; level++)
                    {
                        int count = leveledSStables[level];
                        outs.print(count);
                        long maxCount = 4L; // for L0
                        if (level > 0)
                            maxCount = (long) Math.pow(10, level);
                        //  show max threshold for level when exceeded
                        if (count > maxCount)
                            outs.print("/" + maxCount);

                        if (level < leveledSStables.length - 1)
                            outs.print(", ");
                        else
                            outs.println("]");
                    }
                }
                outs.println("\t\tSpace used (live): " + cfstore.getLiveDiskSpaceUsed());
                outs.println("\t\tSpace used (total): " + cfstore.getTotalDiskSpaceUsed());
                outs.println("\t\tNumber of Keys (estimate): " + cfstore.estimateKeys());
                outs.println("\t\tMemtable Columns Count: " + cfstore.getMemtableColumnsCount());
                outs.println("\t\tMemtable Data Size: " + cfstore.getMemtableDataSize());
                outs.println("\t\tMemtable Switch Count: " + cfstore.getMemtableSwitchCount());
                outs.println("\t\tRead Count: " + cfstore.getReadCount());
                outs.println("\t\tRead Latency: " + String.format("%01.3f", cfstore.getRecentReadLatencyMicros() / 1000) + " ms.");
                outs.println("\t\tWrite Count: " + cfstore.getWriteCount());
                outs.println("\t\tWrite Latency: " + String.format("%01.3f", cfstore.getRecentWriteLatencyMicros() / 1000) + " ms.");
                outs.println("\t\tPending Tasks: " + cfstore.getPendingTasks());
                outs.println("\t\tBloom Filter False Positives: " + cfstore.getBloomFilterFalsePositives());
                outs.println("\t\tBloom Filter False Ratio: " + String.format("%01.5f", cfstore.getRecentBloomFilterFalseRatio()));
                outs.println("\t\tBloom Filter Space Used: " + cfstore.getBloomFilterDiskSpaceUsed());
                outs.println("\t\tCompacted row minimum size: " + cfstore.getMinRowSize());
                outs.println("\t\tCompacted row maximum size: " + cfstore.getMaxRowSize());
                outs.println("\t\tCompacted row mean size: " + cfstore.getMeanRowSize());

                outs.println("");
            }
            outs.println("----------------");
        }
    }

    public void printRemovalStatus(PrintStream outs)
    {
        outs.println("RemovalStatus: " + probe.getRemovalStatus());
    }

    private void printCfHistograms(String keySpace, String columnFamily, PrintStream output)
    {
        ColumnFamilyStoreMBean store = this.probe.getCfsProxy(keySpace, columnFamily);

        // default is 90 offsets
        long[] offsets = new EstimatedHistogram().getBucketOffsets();

        long[] rrlh = store.getRecentReadLatencyHistogramMicros();
        long[] rwlh = store.getRecentWriteLatencyHistogramMicros();
        long[] sprh = store.getRecentSSTablesPerReadHistogram();
        long[] ersh = store.getEstimatedRowSizeHistogram();
        long[] ecch = store.getEstimatedColumnCountHistogram();

        output.println(String.format("%s/%s histograms", keySpace, columnFamily));

        output.println(String.format("%-10s%10s%18s%18s%18s%18s",
                                     "Offset", "SSTables", "Write Latency", "Read Latency", "Row Size", "Column Count"));

        for (int i = 0; i < offsets.length; i++)
        {
            output.println(String.format("%-10d%10s%18s%18s%18s%18s",
                                         offsets[i],
                                         (i < sprh.length ? sprh[i] : "0"),
                                         (i < rwlh.length ? rwlh[i] : "0"),
                                         (i < rrlh.length ? rrlh[i] : "0"),
                                         (i < ersh.length ? ersh[i] : "0"),
                                         (i < ecch.length ? ecch[i] : "0")));
        }
    }

    private void printProxyHistograms(PrintStream output)
    {
        StorageProxyMBean sp = this.probe.getSpProxy();
        long[] offsets = new EstimatedHistogram().getBucketOffsets();
        long[] rrlh = sp.getRecentReadLatencyHistogramMicros();
        long[] rwlh = sp.getRecentWriteLatencyHistogramMicros();
        long[] rrnglh = sp.getRecentRangeLatencyHistogramMicros();

        output.println("proxy histograms");
        output.println(String.format("%-10s%18s%18s%18s",
                                    "Offset", "Read Latency", "Write Latency", "Range Latency"));
        for (int i = 0; i < offsets.length; i++)
        {
            output.println(String.format("%-10d%18s%18s%18s",
                                        offsets[i],
                                        (i < rrlh.length ? rrlh[i] : "0"),
                                        (i < rwlh.length ? rwlh[i] : "0"),
                                        (i < rrnglh.length ? rrnglh[i] : "0")));
        }
    }

    private void printEndPoints(String keySpace, String cf, String key, PrintStream output)
    {
        List<InetAddress> endpoints = this.probe.getEndpoints(keySpace, cf, key);

        for (InetAddress anEndpoint : endpoints)
        {
           output.println(anEndpoint.getHostAddress());
        }
    }

    private void printSSTables(String keyspace, String cf, String key, PrintStream output)
    {
        List<String> sstables = this.probe.getSSTables(keyspace, cf, key);
        for (String sstable : sstables)
        {
            output.println(sstable);
        }
    }

    private void printIsThriftServerRunning(PrintStream outs)
    {
        outs.println(probe.isThriftServerRunning() ? "running" : "not running");
    }

    public static void main(String[] args) throws IOException, InterruptedException, ConfigurationException, ParseException
    {
        CommandLineParser parser = new PosixParser();
        ToolCommandLine cmd = null;

        try
        {
            cmd = new ToolCommandLine(parser.parse(options, args));
        }
        catch (ParseException p)
        {
            badUse(p.getMessage());
        }

        String host = cmd.hasOption(HOST_OPT.left) ? cmd.getOptionValue(HOST_OPT.left) : DEFAULT_HOST;

        int port = DEFAULT_PORT;

        String portNum = cmd.getOptionValue(PORT_OPT.left);
        if (portNum != null)
        {
            try
            {
                port = Integer.parseInt(portNum);
            }
            catch (NumberFormatException e)
            {
                throw new ParseException("Port must be a number");
            }
        }

        String username = cmd.getOptionValue(USERNAME_OPT.left);
        String password = cmd.getOptionValue(PASSWORD_OPT.left);

        NodeProbe probe = null;
        try
        {
            probe = username == null ? new NodeProbe(host, port) : new NodeProbe(host, port, username, password);
        }
        catch (IOException ioe)
        {
            Throwable inner = findInnermostThrowable(ioe);
            if (inner instanceof ConnectException)
            {
                System.err.printf("Failed to connect to '%s:%d': %s%n", host, port, inner.getMessage());
                System.exit(1);
            }
            else if (inner instanceof UnknownHostException)
            {
                System.err.printf("Cannot resolve '%s': unknown host%n", host);
                System.exit(1);
            }
            else
            {
                err(ioe, "Error connecting to remote JMX agent!");
            }
        }
        try
        {
            NodeCommand command = null;

            try
            {
                command = cmd.getCommand();
            }
            catch (IllegalArgumentException e)
            {
                badUse(e.getMessage());
            }


            NodeCmd nodeCmd = new NodeCmd(probe);

            // Execute the requested command.
            String[] arguments = cmd.getCommandArguments();
            String tag;
            String columnFamilyName = null;

            switch (command)
            {
                case RING :
                    if (arguments.length > 0) { nodeCmd.printRing(System.out, arguments[0]); }
                    else                      { nodeCmd.printRing(System.out, null); };
                    break;

                case INFO            : nodeCmd.printInfo(System.out, cmd); break;
                case CFSTATS         : nodeCmd.printColumnFamilyStats(System.out); break;
                case TPSTATS         : nodeCmd.printThreadPoolStats(System.out); break;
                case VERSION         : nodeCmd.printReleaseVersion(System.out); break;
                case COMPACTIONSTATS : nodeCmd.printCompactionStats(System.out); break;
                case DISABLEGOSSIP   : probe.stopGossiping(); break;
                case ENABLEGOSSIP    : probe.startGossiping(); break;
                case DISABLETHRIFT   : probe.stopThriftServer(); break;
                case ENABLETHRIFT    : probe.startThriftServer(); break;
                case STATUSTHRIFT    : nodeCmd.printIsThriftServerRunning(System.out); break;
                case RESETLOCALSCHEMA: probe.resetLocalSchema(); break;

                case STATUS :
                    if (arguments.length > 0) nodeCmd.printClusterStatus(System.out, arguments[0]);
                    else                      nodeCmd.printClusterStatus(System.out, null);
                    break;

                case DECOMMISSION :
                    if (arguments.length > 0)
                    {
                        System.err.println("Decommission will decommission the node you are connected to and does not take arguments!");
                        System.exit(1);
                    }
                    probe.decommission();
                    break;

                case DRAIN :
                    try { probe.drain(); }
                    catch (ExecutionException ee) { err(ee, "Error occured during flushing"); }
                    break;

                case NETSTATS :
                    if (arguments.length > 0) { nodeCmd.printNetworkStats(InetAddress.getByName(arguments[0]), System.out); }
                    else                      { nodeCmd.printNetworkStats(null, System.out); }
                    break;

                case SNAPSHOT :
                    columnFamilyName = cmd.getOptionValue(SNAPSHOT_COLUMNFAMILY_OPT.left);
                    /* FALL THRU */
                case CLEARSNAPSHOT :
                    tag = cmd.getOptionValue(TAG_OPT.left);
                    handleSnapshots(command, tag, arguments, columnFamilyName, probe);
                    break;

                case MOVE :
                    if (arguments.length != 1) { badUse("Missing token argument for move."); }
                    try
                    {
                        probe.move(arguments[0]);
                    }
                    catch (UnsupportedOperationException uoerror)
                    {
                        System.err.println(uoerror.getMessage());
                        System.exit(1);
                    }
                    break;

                case JOIN:
                    if (probe.isJoined())
                    {
                        System.err.println("This node has already joined the ring.");
                        System.exit(1);
                    }

                    probe.joinRing();
                    break;

                case SETCOMPACTIONTHROUGHPUT :
                    if (arguments.length != 1) { badUse("Missing value argument."); }
                    probe.setCompactionThroughput(Integer.parseInt(arguments[0]));
                    break;

                case SETSTREAMTHROUGHPUT :
                    if (arguments.length != 1) { badUse("Missing value argument."); }
                    probe.setStreamThroughput(Integer.parseInt(arguments[0]));
                    break;

                case SETTRACEPROBABILITY :
                    if (arguments.length != 1) { badUse("Missing value argument."); }
                    probe.setTraceProbability(Double.parseDouble(arguments[0]));
                    break;

                case REBUILD :
                    if (arguments.length > 1) { badUse("Too many arguments."); }
                    probe.rebuild(arguments.length == 1 ? arguments[0] : null);
                    break;

                case REMOVETOKEN :
                    System.err.println("Warn: removetoken is deprecated, please use removenode instead");
                case REMOVENODE  :
                    if (arguments.length != 1) { badUse("Missing an argument for removenode (either status, force, or an ID)"); }
                    else if (arguments[0].equals("status")) { nodeCmd.printRemovalStatus(System.out); }
                    else if (arguments[0].equals("force"))  { nodeCmd.printRemovalStatus(System.out); probe.forceRemoveCompletion(); }
                    else                                    { probe.removeNode(arguments[0]); }
                    break;

                case INVALIDATEKEYCACHE :
                    probe.invalidateKeyCache();
                    break;

                case INVALIDATEROWCACHE :
                    probe.invalidateRowCache();
                    break;

                case CLEANUP :
                case COMPACT :
                case REPAIR  :
                case FLUSH   :
                case SCRUB   :
                case UPGRADESSTABLES   :
                    optionalKSandCFs(command, cmd, arguments, probe);
                    break;

                case GETCOMPACTIONTHRESHOLD :
                    if (arguments.length != 2) { badUse("getcompactionthreshold requires ks and cf args."); }
                    probe.getCompactionThreshold(System.out, arguments[0], arguments[1]);
                    break;

                case CFHISTOGRAMS :
                    if (arguments.length != 2) { badUse("cfhistograms requires ks and cf args"); }
                    nodeCmd.printCfHistograms(arguments[0], arguments[1], System.out);
                    break;

                case SETCACHECAPACITY :
                    if (arguments.length != 2) { badUse("setcachecapacity requires key-cache-capacity, and row-cache-capacity args."); }
                    probe.setCacheCapacities(Integer.parseInt(arguments[0]), Integer.parseInt(arguments[1]));
                    break;

                case SETCOMPACTIONTHRESHOLD :
                    if (arguments.length != 4) { badUse("setcompactionthreshold requires ks, cf, min, and max threshold args."); }
                    int minthreshold = Integer.parseInt(arguments[2]);
                    int maxthreshold = Integer.parseInt(arguments[3]);
                    if ((minthreshold < 0) || (maxthreshold < 0)) { badUse("Thresholds must be positive integers"); }
                    if (minthreshold > maxthreshold)              { badUse("Min threshold cannot be greater than max."); }
                    if (minthreshold < 2 && maxthreshold != 0)    { badUse("Min threshold must be at least 2"); }
                    probe.setCompactionThreshold(arguments[0], arguments[1], minthreshold, maxthreshold);
                    break;

                case GETENDPOINTS :
                    if (arguments.length != 3) { badUse("getendpoints requires ks, cf and key args"); }
                    nodeCmd.printEndPoints(arguments[0], arguments[1], arguments[2], System.out);
                    break;

                case PROXYHISTOGRAMS :
                    if (arguments.length != 0) { badUse("proxyhistograms does not take arguments"); }
                    nodeCmd.printProxyHistograms(System.out);
                    break;

                case GETSSTABLES:
                    if (arguments.length != 3) { badUse("getsstables requires ks, cf and key args"); }
                    nodeCmd.printSSTables(arguments[0], arguments[1], arguments[2], System.out);
                    break;

                case REFRESH:
                    if (arguments.length != 2) { badUse("load_new_sstables requires ks and cf args"); }
                    probe.loadNewSSTables(arguments[0], arguments[1]);
                    break;

                case REBUILD_INDEX:
                    if (arguments.length < 2) { badUse("rebuild_index requires ks and cf args"); }
                    if (arguments.length >= 3)
                        probe.rebuildIndex(arguments[0], arguments[1], arguments[2].split(","));
                    else
                        probe.rebuildIndex(arguments[0], arguments[1]);

                    break;

                case GOSSIPINFO : nodeCmd.printGossipInfo(System.out); break;

                case STOP:
                    if (arguments.length != 1) { badUse("stop requires a type."); }
                    probe.stop(arguments[0].toUpperCase());
                    break;

                case DESCRIBERING :
                    if (arguments.length != 1) { badUse("Missing keyspace argument for describering."); }
                    nodeCmd.printDescribeRing(arguments[0], System.out);
                    break;

                case RANGEKEYSAMPLE :
                    nodeCmd.printRangeKeySample(System.out);
                    break;

                default :
                    throw new RuntimeException("Unreachable code.");
            }
        }
        finally
        {
            if (probe != null)
            {
                try
                {
                    probe.close();
                }
                catch (IOException ex)
                {
                    // swallow the exception so the user will see the real one.
                }
            }
        }
        System.exit(0);
    }

    private static Throwable findInnermostThrowable(Throwable ex)
    {
        Throwable inner = ex.getCause();
        return inner == null ? ex : findInnermostThrowable(inner);
    }

    private void printDescribeRing(String keyspaceName, PrintStream out)
    {
        out.println("Schema Version:" + probe.getSchemaVersion());
        out.println("TokenRange: ");
        try
        {
            for (String tokenRangeString : probe.describeRing(keyspaceName))
            {
                out.println("\t" + tokenRangeString);
            }
        }
        catch (InvalidRequestException e)
        {
            err(e, e.getMessage());
        }
    }

    private void printRangeKeySample(PrintStream outs)
    {
        outs.println("RangeKeySample: ");
        List<String> tokenStrings = this.probe.sampleKeyRange();
        for (String tokenString : tokenStrings)
        {
            outs.println("\t" + tokenString);
        }
    }

    private void printGossipInfo(PrintStream out) {
        out.println(probe.getGossipInfo());
    }

    private static void badUse(String useStr)
    {
        System.err.println(useStr);
        printUsage();
        System.exit(1);
    }

    private static void err(Exception e, String errStr)
    {
        System.err.println(errStr);
        e.printStackTrace();
        System.exit(3);
    }

    private static void complainNonzeroArgs(String[] args, NodeCommand cmd)
    {
        if (args.length > 0) {
            System.err.println("Too many arguments for command '"+cmd.toString()+"'.");
            printUsage();
            System.exit(1);
        }
    }

    private static void handleSnapshots(NodeCommand nc, String tag, String[] cmdArgs, String columnFamily, NodeProbe probe) throws InterruptedException, IOException
    {
        String[] keyspaces = Arrays.copyOfRange(cmdArgs, 0, cmdArgs.length);
        System.out.print("Requested snapshot for: ");
        if ( keyspaces.length > 0 )
        {
          for (int i = 0; i < keyspaces.length; i++)
              System.out.print(keyspaces[i] + " ");
        }
        else
        {
            System.out.print("all keyspaces ");
        }

        if (columnFamily != null)
        {
            System.out.print("and column family: " + columnFamily);
        }
        System.out.println();

        switch (nc)
        {
            case SNAPSHOT :
                if (tag == null || tag.equals(""))
                    tag = new Long(System.currentTimeMillis()).toString();
                probe.takeSnapshot(tag, columnFamily, keyspaces);
                System.out.println("Snapshot directory: " + tag);
                break;
            case CLEARSNAPSHOT :
                probe.clearSnapshot(tag, keyspaces);
                break;
        }
    }

    private static void optionalKSandCFs(NodeCommand nc, ToolCommandLine cmd, String[] cmdArgs, NodeProbe probe) throws InterruptedException, IOException
    {
        // if there is one additional arg, it's the keyspace; more are columnfamilies
        List<String> keyspaces = cmdArgs.length == 0 ? probe.getKeyspaces() : Arrays.asList(cmdArgs[0]);
        for (String keyspace : keyspaces)
        {
            if (!probe.getKeyspaces().contains(keyspace))
            {
                System.err.println("Keyspace [" + keyspace + "] does not exist.");
                System.exit(1);
            }
        }

        // second loop so we're less likely to die halfway through due to invalid keyspace
        for (String keyspace : keyspaces)
        {
            String[] columnFamilies = cmdArgs.length <= 1 ? new String[0] : Arrays.copyOfRange(cmdArgs, 1, cmdArgs.length);
            switch (nc)
            {
                case REPAIR  :
                    boolean snapshot = cmd.hasOption(SNAPSHOT_REPAIR_OPT.left);
                    if (cmd.hasOption(PRIMARY_RANGE_OPT.left))
                        probe.forceTableRepairPrimaryRange(keyspace, snapshot, columnFamilies);
                    else
                        probe.forceTableRepair(keyspace, snapshot, columnFamilies);
                    break;
                case FLUSH   :
                    try { probe.forceTableFlush(keyspace, columnFamilies); }
                    catch (ExecutionException ee) { err(ee, "Error occured during flushing"); }
                    break;
                case COMPACT :
                    try { probe.forceTableCompaction(keyspace, columnFamilies); }
                    catch (ExecutionException ee) { err(ee, "Error occured during compaction"); }
                    break;
                case CLEANUP :
                    if (keyspace.equals(Table.SYSTEM_KS)) { break; } // Skip cleanup on system cfs.
                    try { probe.forceTableCleanup(keyspace, columnFamilies); }
                    catch (ExecutionException ee) { err(ee, "Error occured during cleanup"); }
                    break;
                case SCRUB :
                    try { probe.scrub(keyspace, columnFamilies); }
                    catch (ExecutionException ee) { err(ee, "Error occured while scrubbing keyspace " + keyspace); }
                    break;
                case UPGRADESSTABLES :
                    try { probe.upgradeSSTables(keyspace, columnFamilies); }
                    catch (ExecutionException ee) { err(ee, "Error occured while upgrading the sstables for keyspace " + keyspace); }
                    break;
                default:
                    throw new RuntimeException("Unreachable code.");
            }
        }
    }


    private static class ToolOptions extends Options
    {
        public void addOption(Pair<String, String> opts, boolean hasArgument, String description)
        {
            addOption(opts, hasArgument, description, false);
        }

        public void addOption(Pair<String, String> opts, boolean hasArgument, String description, boolean required)
        {
            addOption(opts.left, opts.right, hasArgument, description, required);
        }

        public void addOption(String opt, String longOpt, boolean hasArgument, String description, boolean required)
        {
            Option option = new Option(opt, longOpt, hasArgument, description);
            option.setRequired(required);
            addOption(option);
        }
    }

    private static class ToolCommandLine
    {
        private final CommandLine commandLine;

        public ToolCommandLine(CommandLine commands)
        {
            commandLine = commands;
        }

        public Option[] getOptions()
        {
            return commandLine.getOptions();
        }

        public boolean hasOption(String opt)
        {
            return commandLine.hasOption(opt);
        }

        public String getOptionValue(String opt)
        {
            return commandLine.getOptionValue(opt);
        }

        public NodeCommand getCommand()
        {
            if (commandLine.getArgs().length == 0)
                throw new IllegalArgumentException("Command was not specified.");

            String command = commandLine.getArgs()[0];

            try
            {
                return NodeCommand.valueOf(command.toUpperCase());
            }
            catch (IllegalArgumentException e)
            {
                throw new IllegalArgumentException("Unrecognized command: " + command);
            }
        }

        public String[] getCommandArguments()
        {
            List params = commandLine.getArgList();

            if (params.size() < 2) // command parameters are empty
                return new String[0];

            String[] toReturn = new String[params.size() - 1];

            for (int i = 1; i < params.size(); i++)
                toReturn[i - 1] = (String) params.get(i);

            return toReturn;
        }
    }
}<|MERGE_RESOLUTION|>--- conflicted
+++ resolved
@@ -1,4 +1,6 @@
+package org.apache.cassandra.tools;
 /*
+ *
  * Licensed to the Apache Software Foundation (ASF) under one
  * or more contributor license agreements.  See the NOTICE file
  * distributed with this work for additional information
@@ -7,94 +9,71 @@
  * "License"); you may not use this file except in compliance
  * with the License.  You may obtain a copy of the License at
  *
- *     http://www.apache.org/licenses/LICENSE-2.0
+ *   http://www.apache.org/licenses/LICENSE-2.0
  *
- * Unless required by applicable law or agreed to in writing, software
- * distributed under the License is distributed on an "AS IS" BASIS,
- * WITHOUT WARRANTIES OR CONDITIONS OF ANY KIND, either express or implied.
- * See the License for the specific language governing permissions and
- * limitations under the License.
+ * Unless required by applicable law or agreed to in writing,
+ * software distributed under the License is distributed on an
+ * "AS IS" BASIS, WITHOUT WARRANTIES OR CONDITIONS OF ANY
+ * KIND, either express or implied.  See the License for the
+ * specific language governing permissions and limitations
+ * under the License.
+ *
  */
-package org.apache.cassandra.tools;
+
 
 import java.io.IOException;
-import java.io.InputStream;
 import java.io.PrintStream;
 import java.lang.management.MemoryUsage;
 import java.net.ConnectException;
 import java.net.InetAddress;
 import java.net.UnknownHostException;
 import java.text.DecimalFormat;
-import java.util.ArrayList;
-import java.util.Arrays;
-import java.util.Collection;
-import java.util.HashMap;
-import java.util.HashSet;
-import java.util.Iterator;
-import java.util.LinkedHashMap;
-import java.util.List;
-import java.util.Map;
+import java.util.*;
 import java.util.Map.Entry;
-import java.util.Set;
 import java.util.concurrent.ExecutionException;
 
-import com.google.common.collect.LinkedHashMultimap;
-import com.google.common.collect.Maps;
-import org.apache.commons.cli.CommandLine;
-import org.apache.commons.cli.CommandLineParser;
-import org.apache.commons.cli.HelpFormatter;
-import org.apache.commons.cli.Option;
-import org.apache.commons.cli.Options;
-import org.apache.commons.cli.ParseException;
-import org.apache.commons.cli.PosixParser;
+import org.apache.cassandra.service.CacheServiceMBean;
+import org.apache.cassandra.service.StorageProxyMBean;
+import org.apache.commons.cli.*;
 
 import org.apache.cassandra.concurrent.JMXEnabledThreadPoolExecutorMBean;
+import org.apache.cassandra.config.ConfigurationException;
 import org.apache.cassandra.db.ColumnFamilyStoreMBean;
-import org.apache.cassandra.db.Table;
 import org.apache.cassandra.db.compaction.CompactionManagerMBean;
 import org.apache.cassandra.db.compaction.OperationType;
-import org.apache.cassandra.exceptions.ConfigurationException;
-import org.apache.cassandra.exceptions.InvalidRequestException;
-import org.apache.cassandra.io.util.FileUtils;
-import org.apache.cassandra.locator.EndpointSnitchInfoMBean;
 import org.apache.cassandra.net.MessagingServiceMBean;
-import org.apache.cassandra.service.CacheServiceMBean;
-import org.apache.cassandra.service.StorageProxyMBean;
+import org.apache.cassandra.thrift.InvalidRequestException;
 import org.apache.cassandra.utils.EstimatedHistogram;
 import org.apache.cassandra.utils.Pair;
-import org.yaml.snakeyaml.Loader;
-import org.yaml.snakeyaml.TypeDescription;
-import org.yaml.snakeyaml.Yaml;
-import org.yaml.snakeyaml.constructor.Constructor;
 
 public class NodeCmd
 {
-    private static final Pair<String, String> SNAPSHOT_COLUMNFAMILY_OPT = Pair.create("cf", "column-family");
-    private static final Pair<String, String> HOST_OPT = Pair.create("h", "host");
-    private static final Pair<String, String> PORT_OPT = Pair.create("p", "port");
-    private static final Pair<String, String> USERNAME_OPT = Pair.create("u", "username");
-    private static final Pair<String, String> PASSWORD_OPT = Pair.create("pw", "password");
-    private static final Pair<String, String> TAG_OPT = Pair.create("t", "tag");
-    private static final Pair<String, String> TOKENS_OPT = Pair.create("T", "tokens");
-    private static final Pair<String, String> PRIMARY_RANGE_OPT = Pair.create("pr", "partitioner-range");
-    private static final Pair<String, String> SNAPSHOT_REPAIR_OPT = Pair.create("snapshot", "with-snapshot");
+    private static final Pair<String, String> SNAPSHOT_COLUMNFAMILY_OPT = new Pair<String, String>("cf", "column-family");
+    private static final Pair<String, String> HOST_OPT = new Pair<String, String>("h", "host");
+    private static final Pair<String, String> PORT_OPT = new Pair<String, String>("p", "port");
+    private static final Pair<String, String> USERNAME_OPT = new Pair<String, String>("u",  "username");
+    private static final Pair<String, String> PASSWORD_OPT = new Pair<String, String>("pw", "password");
+    private static final Pair<String, String> TAG_OPT = new Pair<String, String>("t", "tag");
+    private static final Pair<String, String> PRIMARY_RANGE_OPT = new Pair<String, String>("pr", "partitioner-range");
+    private static final Pair<String, String> SNAPSHOT_REPAIR_OPT = new Pair<String, String>("snapshot", "with-snapshot");
 
     private static final String DEFAULT_HOST = "127.0.0.1";
     private static final int DEFAULT_PORT = 7199;
 
-    private static final ToolOptions options = new ToolOptions();
-
-    private final NodeProbe probe;
+    private static ToolOptions options = null;
+
+    private NodeProbe probe;
 
     static
     {
+        options = new ToolOptions();
+
         options.addOption(SNAPSHOT_COLUMNFAMILY_OPT, true, "only take a snapshot of the specified column family");
         options.addOption(HOST_OPT,     true, "node hostname or ip address");
         options.addOption(PORT_OPT,     true, "remote jmx agent port number");
         options.addOption(USERNAME_OPT, true, "remote jmx agent username");
         options.addOption(PASSWORD_OPT, true, "remote jmx agent password");
         options.addOption(TAG_OPT,      true, "optional name to give a snapshot");
-        options.addOption(TOKENS_OPT,   false, "display all tokens");
         options.addOption(PRIMARY_RANGE_OPT, false, "only repair the first range returned by the partitioner for the node");
         options.addOption(SNAPSHOT_REPAIR_OPT, false, "repair one node at a time using snapshots");
     }
@@ -133,7 +112,6 @@
         REBUILD,
         REFRESH,
         REMOVETOKEN,
-        REMOVENODE,
         REPAIR,
         RING,
         SCRUB,
@@ -141,9 +119,7 @@
         SETCOMPACTIONTHRESHOLD,
         SETCOMPACTIONTHROUGHPUT,
         SETSTREAMTHROUGHPUT,
-        SETTRACEPROBABILITY,
         SNAPSHOT,
-        STATUS,
         STATUSTHRIFT,
         STOP,
         TPSTATS,
@@ -162,16 +138,10 @@
     private static void printUsage()
     {
         HelpFormatter hf = new HelpFormatter();
-<<<<<<< HEAD
-        StringBuilder header = new StringBuilder(512);
-        header.append("\nAvailable commands\n");
-        final NodeToolHelp ntHelp = loadHelp();
-        for(NodeToolHelp.NodeToolCommand cmd : ntHelp.commands)
-            addCmdHelp(header, cmd);
-=======
         StringBuilder header = new StringBuilder();
         header.append("\nAvailable commands:\n");
         // No args
+        addCmdHelp(header, "ring", "Print information about the token ring");
         addCmdHelp(header, "join", "Join the ring");
         addCmdHelp(header, "info", "Print node information (uptime, load, ...)");
         addCmdHelp(header, "cfstats", "Print statistics on column families");
@@ -192,7 +162,6 @@
         addCmdHelp(header, "resetlocalschema", "Reset node's local schema and resync");
 
         // One arg
-        addCmdHelp(header, "ring [keyspace]", "Print information about the token ring for a given keyspace (for all keyspaces if it is not specified)");
         addCmdHelp(header, "netstats [host]", "Print network information on provided host (connecting node by default)");
         addCmdHelp(header, "move <new token>", "Move node on the token ring to a new token");
         addCmdHelp(header, "removetoken status|force|<token>", "Show status of current token removal, force completion of pending removal or remove providen token");
@@ -226,94 +195,30 @@
         addCmdHelp(header, "setcompactionthreshold <keyspace> <cfname> <minthreshold> <maxthreshold>", "Set the min and max compaction thresholds for a given column family");
         addCmdHelp(header, "stop <compaction_type>", "Supported types are COMPACTION, VALIDATION, CLEANUP, SCRUB, INDEX_BUILD");
 
->>>>>>> c565b64f
         String usage = String.format("java %s --host <arg> <command>%n", NodeCmd.class.getName());
         hf.printHelp(usage, "", options, "");
         System.out.println(header.toString());
     }
 
-    private static NodeToolHelp loadHelp()
-    {
-        final InputStream is = NodeCmd.class.getClassLoader().getResourceAsStream("org/apache/cassandra/tools/NodeToolHelp.yaml");
-        assert is != null;
-
-        try
-        {
-            final Constructor constructor = new Constructor(NodeToolHelp.class);
-            TypeDescription desc = new TypeDescription(NodeToolHelp.class);
-            desc.putListPropertyType("commands", NodeToolHelp.NodeToolCommand.class);
-            final Yaml yaml = new Yaml(new Loader(constructor));
-            return (NodeToolHelp)yaml.load(is);
-        }
-        finally
-        {
-            FileUtils.closeQuietly(is);
-        }
-    }
-
-    private static void addCmdHelp(StringBuilder sb, NodeToolHelp.NodeToolCommand cmd)
-    {
-        sb.append("  ").append(cmd.name);
+    private static void addCmdHelp(StringBuilder sb, String cmd, String description)
+    {
+        sb.append("  ").append(cmd);
         // Ghetto indentation (trying, but not too hard, to not look too bad)
-        if (cmd.name.length() <= 20)
-            for (int i = cmd.name.length(); i < 22; ++i) sb.append(" ");
-        sb.append(" - ").append(cmd.help);
-  }
-
+        if (cmd.length() <= 20)
+            for (int i = cmd.length(); i < 22; ++i) sb.append(" ");
+        sb.append(" - ").append(description).append("\n");
+    }
 
     /**
      * Write a textual representation of the Cassandra ring.
      *
-     * @param outs
-     *            the stream to write to
+     * @param outs the stream to write to
      */
     public void printRing(PrintStream outs, String keyspace)
     {
-        Map<String, String> tokensToEndpoints = probe.getTokenToEndpointMap();
-        LinkedHashMultimap<String, String> endpointsToTokens = LinkedHashMultimap.create();
-        for (Map.Entry<String, String> entry : tokensToEndpoints.entrySet())
-            endpointsToTokens.put(entry.getValue(), entry.getKey());
-
-        String format = "%-16s%-12s%-7s%-8s%-16s%-20s%-44s%n";
-
-        // Calculate per-token ownership of the ring
-        Map<InetAddress, Float> ownerships;
-        boolean keyspaceSelected;
-        try
-        {
-            ownerships = probe.effectiveOwnership(keyspace);
-            keyspaceSelected = true;
-        }
-        catch (ConfigurationException ex)
-        {
-            ownerships = probe.getOwnership();
-            outs.printf("Note: Ownership information does not include topology; for complete information, specify a keyspace%n");
-            keyspaceSelected = false;
-        }
-        try
-        {
-            outs.println();
-            Map<String, Map<InetAddress, Float>> perDcOwnerships = Maps.newLinkedHashMap();
-            // get the different datasets and map to tokens
-            for (Map.Entry<InetAddress, Float> ownership : ownerships.entrySet())
-            {
-                String dc = probe.getEndpointSnitchInfoProxy().getDatacenter(ownership.getKey().getHostAddress());
-                if (!perDcOwnerships.containsKey(dc))
-                    perDcOwnerships.put(dc, new LinkedHashMap<InetAddress, Float>());
-                perDcOwnerships.get(dc).put(ownership.getKey(), ownership.getValue());
-            }
-            for (Map.Entry<String, Map<InetAddress, Float>> entry : perDcOwnerships.entrySet())
-                printDc(outs, format, entry.getKey(), endpointsToTokens, keyspaceSelected, entry.getValue());
-        }
-        catch (UnknownHostException e)
-        {
-            throw new RuntimeException(e);
-        }
-    }
-
-    private void printDc(PrintStream outs, String format, String dc, LinkedHashMultimap<String, String> endpointsToTokens,
-            boolean keyspaceSelected, Map<InetAddress, Float> filteredOwnerships)
-    {
+        Map<String, String> tokenToEndpoint = probe.getTokenToEndpointMap();
+        List<String> sortedTokens = new ArrayList<String>(tokenToEndpoint.keySet());
+
         Collection<String> liveNodes = probe.getLiveNodes();
         Collection<String> deadNodes = probe.getUnreachableNodes();
         Collection<String> joiningNodes = probe.getJoiningNodes();
@@ -321,223 +226,69 @@
         Collection<String> movingNodes = probe.getMovingNodes();
         Map<String, String> loadMap = probe.getLoadMap();
 
-        outs.println("Datacenter: " + dc);
-        outs.println("==========");
-
-        // get the total amount of replicas for this dc and the last token in this dc's ring
-        List<String> tokens = new ArrayList<String>();
-        float totalReplicas = 0f;
-        String lastToken = "";
-
-        for (Map.Entry<InetAddress, Float> entry : filteredOwnerships.entrySet())
-        {
-            tokens.addAll(endpointsToTokens.get(entry.getKey().getHostAddress()));
-            lastToken = tokens.get(tokens.size() - 1);
-            totalReplicas += entry.getValue();
-        }
-
-
-        if (keyspaceSelected)
-            outs.print("Replicas: " + (int) totalReplicas + "\n\n");
-
-        outs.printf(format, "Address", "Rack", "Status", "State", "Load", "Owns", "Token");
-
-        if (filteredOwnerships.size() > 1)
-            outs.printf(format, "", "", "", "", "", "", lastToken);
-        else
-            outs.println();
-
-        for (Map.Entry<InetAddress, Float> entry : filteredOwnerships.entrySet())
-        {
-            String endpoint = entry.getKey().getHostAddress();
-            for (String token : endpointsToTokens.get(endpoint))
-            {
-                String rack;
-                try
-                {
-                    rack = probe.getEndpointSnitchInfoProxy().getRack(endpoint);
-                }
-                catch (UnknownHostException e)
-                {
-                    rack = "Unknown";
-                }
-
-                String status = liveNodes.contains(endpoint)
-                        ? "Up"
-                        : deadNodes.contains(endpoint)
-                                ? "Down"
-                                : "?";
-
-                String state = "Normal";
-
-                if (joiningNodes.contains(endpoint))
-                    state = "Joining";
-                else if (leavingNodes.contains(endpoint))
-                    state = "Leaving";
-                else if (movingNodes.contains(endpoint))
-                    state = "Moving";
-
-                String load = loadMap.containsKey(endpoint)
-                        ? loadMap.get(endpoint)
-                        : "?";
-                String owns = new DecimalFormat("##0.00%").format(entry.getValue());
-                outs.printf(format, endpoint, rack, status, state, load, owns, token);
-            }
-        }
-        outs.println();
-    }
-
-    private class ClusterStatus
-    {
-        String kSpace = null, format = null;
-        Collection<String> joiningNodes, leavingNodes, movingNodes, liveNodes, unreachableNodes;
-        Map<String, String> loadMap, hostIDMap, tokensToEndpoints;
-        EndpointSnitchInfoMBean epSnitchInfo;
-        PrintStream outs;
-
-        ClusterStatus(PrintStream outs, String kSpace)
-        {
-            this.kSpace = kSpace;
-            this.outs = outs;
-            joiningNodes = probe.getJoiningNodes();
-            leavingNodes = probe.getLeavingNodes();
-            movingNodes = probe.getMovingNodes();
-            loadMap = probe.getLoadMap();
-            tokensToEndpoints = probe.getTokenToEndpointMap();
-            liveNodes = probe.getLiveNodes();
-            unreachableNodes = probe.getUnreachableNodes();
-            hostIDMap = probe.getHostIdMap();
-            epSnitchInfo = probe.getEndpointSnitchInfoProxy();
-        }
-
-        private void printStatusLegend()
-        {
-            outs.println("Status=Up/Down");
-            outs.println("|/ State=Normal/Leaving/Joining/Moving");
-        }
-
-        private Map<String, Map<InetAddress, Float>> getOwnershipByDc(Map<InetAddress, Float> ownerships)
-        throws UnknownHostException
-        {
-            Map<String, Map<InetAddress, Float>> ownershipByDc = Maps.newLinkedHashMap();
-            EndpointSnitchInfoMBean epSnitchInfo = probe.getEndpointSnitchInfoProxy();
-
-            for (Map.Entry<InetAddress, Float> ownership : ownerships.entrySet())
-            {
-                String dc = epSnitchInfo.getDatacenter(ownership.getKey().getHostAddress());
-                if (!ownershipByDc.containsKey(dc))
-                    ownershipByDc.put(dc, new LinkedHashMap<InetAddress, Float>());
-                ownershipByDc.get(dc).put(ownership.getKey(), ownership.getValue());
-            }
-
-            return ownershipByDc;
-        }
-
-        private String getFormat(boolean hasEffectiveOwns, boolean isTokenPerNode)
-        {
-            if (format == null)
-            {
-                StringBuffer buf = new StringBuffer();
-                buf.append("%s%s  %-16s  %-9s  ");            // status, address, and load
-                if (!isTokenPerNode)  buf.append("%-6s  ");   // "Tokens"
-                if (hasEffectiveOwns) buf.append("%-16s  ");  // "Owns (effective)"
-                else                  buf.append("%-5s  ");   // "Owns
-                buf.append("%-36s  ");                        // Host ID
-                if (isTokenPerNode)   buf.append("%-39s  ");  // token
-                buf.append("%s%n");                           // "Rack"
-
-                format = buf.toString();
-            }
-
-            return format;
-        }
-
-        private void printNode(String endpoint, Float owns, Map<InetAddress, Float> ownerships,
-                boolean hasEffectiveOwns, boolean isTokenPerNode) throws UnknownHostException
-        {
-            String status, state, load, strOwns, hostID, rack, fmt;
-            fmt = getFormat(hasEffectiveOwns, isTokenPerNode);
-
-            if      (liveNodes.contains(endpoint))        status = "U";
-            else if (unreachableNodes.contains(endpoint)) status = "D";
-            else                                          status = "?";
-            if      (joiningNodes.contains(endpoint))     state = "J";
-            else if (leavingNodes.contains(endpoint))     state = "L";
-            else if (movingNodes.contains(endpoint))      state = "M";
-            else                                          state = "N";
-
-            load = loadMap.containsKey(endpoint) ? loadMap.get(endpoint) : "?";
-            strOwns = new DecimalFormat("##0.0%").format(ownerships.get(InetAddress.getByName(endpoint)));
-            hostID = hostIDMap.get(endpoint);
-            rack = epSnitchInfo.getRack(endpoint);
-
-            if (isTokenPerNode)
-            {
-                outs.printf(fmt, status, state, endpoint, load, strOwns, hostID, probe.getTokens(endpoint).get(0), rack);
-            }
-            else
-            {
-                int tokens = probe.getTokens(endpoint).size();
-                outs.printf(fmt, status, state, endpoint, load, tokens, strOwns, hostID, rack);
-            }
-        }
-
-        private void printNodesHeader(boolean hasEffectiveOwns, boolean isTokenPerNode)
-        {
-            String fmt = getFormat(hasEffectiveOwns, isTokenPerNode);
-            String owns = hasEffectiveOwns ? "Owns (effective)" : "Owns";
-
-            if (isTokenPerNode)
-                outs.printf(fmt, "-", "-", "Address", "Load", owns, "Host ID", "Token", "Rack");
-            else
-                outs.printf(fmt, "-", "-", "Address", "Load", "Tokens", owns, "Host ID", "Rack");
-        }
-
-        void print() throws UnknownHostException
-        {
-            Map<InetAddress, Float> ownerships;
-            boolean hasEffectiveOwns = false, isTokenPerNode = true;
+        String format = "%-16s%-12s%-12s%-7s%-8s%-16s%-20s%-44s%n";
+
+        // Calculate per-token ownership of the ring
+        Map<String, Float> ownerships;
+        try
+        {
+            ownerships = probe.effectiveOwnership(keyspace);
+            outs.printf(format, "Address", "DC", "Rack", "Status", "State", "Load", "Effective-Ownership", "Token");
+        }
+        catch (ConfigurationException ex)
+        {
+            ownerships = probe.getOwnership();
+            outs.printf("Note: Ownership information does not include topology, please specify a keyspace. \n");
+            outs.printf(format, "Address", "DC", "Rack", "Status", "State", "Load", "Owns", "Token");
+        }
+
+        // show pre-wrap token twice so you can always read a node's range as
+        // (previous line token, current line token]
+        if (sortedTokens.size() > 1)
+            outs.printf(format, "", "", "", "", "", "", "", sortedTokens.get(sortedTokens.size() - 1));
+
+        for (String token : sortedTokens)
+        {
+            String primaryEndpoint = tokenToEndpoint.get(token);
+            String dataCenter;
             try
             {
-                ownerships = probe.effectiveOwnership(kSpace);
-                hasEffectiveOwns = true;
-            }
-            catch (ConfigurationException e)
-            {
-                ownerships = probe.getOwnership();
-            }
-
-            // More tokens then nodes (aka vnodes)?
-            if (new HashSet<String>(tokensToEndpoints.values()).size() < tokensToEndpoints.keySet().size())
-                isTokenPerNode = false;
-
-            // Datacenters
-            for (Map.Entry<String, Map<InetAddress, Float>> dc : getOwnershipByDc(ownerships).entrySet())
-            {
-                String dcHeader = String.format("Datacenter: %s%n", dc.getKey());
-                outs.printf(dcHeader);
-                for (int i=0; i < (dcHeader.length() - 1); i++) outs.print('=');
-                outs.println();
-
-                printStatusLegend();
-                printNodesHeader(hasEffectiveOwns, isTokenPerNode);
-
-                // Nodes
-                for (Map.Entry<InetAddress, Float> entry : dc.getValue().entrySet())
-                    printNode(entry.getKey().getHostAddress(),
-                              entry.getValue(),
-                              ownerships,
-                              hasEffectiveOwns,
-                              isTokenPerNode);
-            }
-        }
-    }
-
-    /** Writes a table of cluster-wide node information to a PrintStream
-     * @throws UnknownHostException */
-    public void printClusterStatus(PrintStream outs, String keyspace) throws UnknownHostException
-    {
-        new ClusterStatus(outs, keyspace).print();
+                dataCenter = probe.getEndpointSnitchInfoProxy().getDatacenter(primaryEndpoint);
+            }
+            catch (UnknownHostException e)
+            {
+                dataCenter = "Unknown";
+            }
+            String rack;
+            try
+            {
+                rack = probe.getEndpointSnitchInfoProxy().getRack(primaryEndpoint);
+            }
+            catch (UnknownHostException e)
+            {
+                rack = "Unknown";
+            }
+            String status = liveNodes.contains(primaryEndpoint)
+                            ? "Up"
+                            : deadNodes.contains(primaryEndpoint)
+                              ? "Down"
+                              : "?";
+
+            String state = "Normal";
+
+            if (joiningNodes.contains(primaryEndpoint))
+                state = "Joining";
+            else if (leavingNodes.contains(primaryEndpoint))
+                state = "Leaving";
+            else if (movingNodes.contains(primaryEndpoint))
+                state = "Moving";
+
+            String load = loadMap.containsKey(primaryEndpoint)
+                          ? loadMap.get(primaryEndpoint)
+                          : "?";
+            String owns = new DecimalFormat("##0.00%").format(ownerships.get(token) == null ? 0.0F : ownerships.get(token));
+            outs.printf(format, primaryEndpoint, dataCenter, rack, status, state, load, owns, token);
+        }
     }
 
     public void printThreadPoolStats(PrintStream outs)
@@ -569,19 +320,10 @@
      *
      * @param outs the stream to write to
      */
-    public void printInfo(PrintStream outs, ToolCommandLine cmd)
+    public void printInfo(PrintStream outs)
     {
         boolean gossipInitialized = probe.isInitialized();
-        List<String> toks = probe.getTokens();
-
-        // If there is just 1 token, print it now like we always have, otherwise,
-        // require that -T/--tokens be passed (that output is potentially verbose).
-        if (toks.size() == 1)
-            outs.printf("%-17s: %s%n", "Token", toks.get(0));
-        else if (!cmd.hasOption(TOKENS_OPT.left))
-            outs.printf("%-17s: (invoke with -T/--tokens to see all %d tokens)%n", "Token", toks.size());
-
-        outs.printf("%-17s: %s%n", "ID", probe.getLocalHostId());
+        outs.printf("%-17s: %s%n", "Token", probe.getToken());
         outs.printf("%-17s: %s%n", "Gossip active", gossipInitialized);
         outs.printf("%-17s: %s%n", "Thrift active", probe.isThriftServerRunning());
         outs.printf("%-17s: %s%n", "Load", probe.getLoadString());
@@ -628,12 +370,6 @@
                     cacheService.getRowCacheRequests(),
                     cacheService.getRowCacheRecentHitRate(),
                     cacheService.getRowCacheSavePeriodInSeconds());
-
-        if (toks.size() > 1 && cmd.hasOption(TOKENS_OPT.left))
-        {
-            for (String tok : toks)
-                outs.printf("%-17s: %s%n", "Token", tok);
-        }
     }
 
     public void printReleaseVersion(PrintStream outs)
@@ -726,23 +462,23 @@
         CompactionManagerMBean cm = probe.getCompactionManagerProxy();
         outs.println("pending tasks: " + cm.getPendingTasks());
         if (cm.getCompactions().size() > 0)
-            outs.printf("%25s%16s%16s%16s%16s%10s%10s%n", "compaction type", "keyspace", "column family", "completed", "total", "unit", "progress");
+            outs.printf("%25s%16s%16s%16s%16s%10s%n", "compaction type", "keyspace", "column family", "bytes compacted", "bytes total", "progress");
         long remainingBytes = 0;
         for (Map<String, String> c : cm.getCompactions())
         {
-            String percentComplete = new Long(c.get("total")) == 0
+            String percentComplete = new Long(c.get("totalBytes")) == 0
                                    ? "n/a"
-                                   : new DecimalFormat("0.00").format((double) new Long(c.get("completed")) / new Long(c.get("total")) * 100) + "%";
-            outs.printf("%25s%16s%16s%16s%16s%10s%10s%n", c.get("taskType"), c.get("keyspace"), c.get("columnfamily"), c.get("completed"), c.get("total"), c.get("unit"), percentComplete);
+                                   : new DecimalFormat("0.00").format((double) new Long(c.get("bytesComplete")) / new Long(c.get("totalBytes")) * 100) + "%";
+            outs.printf("%25s%16s%16s%16s%16s%10s%n", c.get("taskType"), c.get("keyspace"), c.get("columnfamily"), c.get("bytesComplete"), c.get("totalBytes"), percentComplete);
             if (c.get("taskType").equals(OperationType.COMPACTION.toString()))
-                remainingBytes += (new Long(c.get("total")) - new Long(c.get("completed")));
+                remainingBytes += (new Long(c.get("totalBytes")) - new Long(c.get("bytesComplete")));
         }
         long remainingTimeInSecs = compactionThroughput == 0 || remainingBytes == 0
-                        ? -1
+                        ? -1 
                         : (remainingBytes) / (long) (1024L * 1024L * compactionThroughput);
-        String remainingTime = remainingTimeInSecs < 0
+        String remainingTime = remainingTimeInSecs < 0 
                         ? "n/a"
-                        : String.format("%dh%02dm%02ds", remainingTimeInSecs / 3600, (remainingTimeInSecs % 3600) / 60, (remainingTimeInSecs % 60));
+                        : String.format("%dh%02dm%02ds", remainingTimeInSecs / 3600, (remainingTimeInSecs % 3600) / 60, (remainingTimeInSecs % 60)); 
 
         outs.printf("%25s%10s%n", "Active compaction remaining time : ", remainingTime);
     }
@@ -816,27 +552,6 @@
             {
                 outs.println("\t\tColumn Family: " + cfstore.getColumnFamilyName());
                 outs.println("\t\tSSTable count: " + cfstore.getLiveSSTableCount());
-                int[] leveledSStables = cfstore.getSSTableCountPerLevel();
-                if (leveledSStables != null)
-                {
-                    outs.print("\t\tSSTables in each level: [");
-                    for (int level = 0; level < leveledSStables.length; level++)
-                    {
-                        int count = leveledSStables[level];
-                        outs.print(count);
-                        long maxCount = 4L; // for L0
-                        if (level > 0)
-                            maxCount = (long) Math.pow(10, level);
-                        //  show max threshold for level when exceeded
-                        if (count > maxCount)
-                            outs.print("/" + maxCount);
-
-                        if (level < leveledSStables.length - 1)
-                            outs.print(", ");
-                        else
-                            outs.println("]");
-                    }
-                }
                 outs.println("\t\tSpace used (live): " + cfstore.getLiveDiskSpaceUsed());
                 outs.println("\t\tSpace used (total): " + cfstore.getTotalDiskSpaceUsed());
                 outs.println("\t\tNumber of Keys (estimate): " + cfstore.estimateKeys());
@@ -848,7 +563,7 @@
                 outs.println("\t\tWrite Count: " + cfstore.getWriteCount());
                 outs.println("\t\tWrite Latency: " + String.format("%01.3f", cfstore.getRecentWriteLatencyMicros() / 1000) + " ms.");
                 outs.println("\t\tPending Tasks: " + cfstore.getPendingTasks());
-                outs.println("\t\tBloom Filter False Positives: " + cfstore.getBloomFilterFalsePositives());
+                outs.println("\t\tBloom Filter False Postives: " + cfstore.getBloomFilterFalsePositives());
                 outs.println("\t\tBloom Filter False Ratio: " + String.format("%01.5f", cfstore.getRecentBloomFilterFalseRatio()));
                 outs.println("\t\tBloom Filter Space Used: " + cfstore.getBloomFilterDiskSpaceUsed());
                 outs.println("\t\tCompacted row minimum size: " + cfstore.getMinRowSize());
@@ -897,24 +612,24 @@
     }
 
     private void printProxyHistograms(PrintStream output)
-    {
-        StorageProxyMBean sp = this.probe.getSpProxy();
-        long[] offsets = new EstimatedHistogram().getBucketOffsets();
-        long[] rrlh = sp.getRecentReadLatencyHistogramMicros();
-        long[] rwlh = sp.getRecentWriteLatencyHistogramMicros();
-        long[] rrnglh = sp.getRecentRangeLatencyHistogramMicros();
-
-        output.println("proxy histograms");
-        output.println(String.format("%-10s%18s%18s%18s",
-                                    "Offset", "Read Latency", "Write Latency", "Range Latency"));
-        for (int i = 0; i < offsets.length; i++)
-        {
-            output.println(String.format("%-10d%18s%18s%18s",
-                                        offsets[i],
-                                        (i < rrlh.length ? rrlh[i] : "0"),
-                                        (i < rwlh.length ? rwlh[i] : "0"),
-                                        (i < rrnglh.length ? rrnglh[i] : "0")));
-        }
+        {
+            StorageProxyMBean sp = this.probe.getSpProxy();
+            long[] offsets = new EstimatedHistogram().getBucketOffsets();
+            long[] rrlh = sp.getRecentReadLatencyHistogramMicros();
+            long[] rwlh = sp.getRecentWriteLatencyHistogramMicros();
+            long[] rrnglh = sp.getRecentRangeLatencyHistogramMicros();
+
+            output.println("proxy histograms");
+            output.println(String.format("%-10s%10s%18s%18s",
+                                        "Offset", "Read Latency", "Write Latency", "Range Latency"));
+            for (int i = 0; i < offsets.length; i++)
+            {
+                output.println(String.format("%-10d%18s%18s%18s",
+                                            offsets[i],
+                                            (i < rrlh.length ? rrlh[i] : "0"),
+                                            (i < rwlh.length ? rwlh[i] : "0"),
+                                            (i < rrnglh.length ? rrnglh[i] : "0")));
+            }
     }
 
     private void printEndPoints(String keySpace, String cf, String key, PrintStream output)
@@ -985,12 +700,12 @@
             Throwable inner = findInnermostThrowable(ioe);
             if (inner instanceof ConnectException)
             {
-                System.err.printf("Failed to connect to '%s:%d': %s%n", host, port, inner.getMessage());
+                System.err.printf("Failed to connect to '%s:%d': %s\n", host, port, inner.getMessage());
                 System.exit(1);
             }
             else if (inner instanceof UnknownHostException)
             {
-                System.err.printf("Cannot resolve '%s': unknown host%n", host);
+                System.err.printf("Cannot resolve '%s': unknown host\n", host);
                 System.exit(1);
             }
             else
@@ -1026,7 +741,7 @@
                     else                      { nodeCmd.printRing(System.out, null); };
                     break;
 
-                case INFO            : nodeCmd.printInfo(System.out, cmd); break;
+                case INFO            : nodeCmd.printInfo(System.out); break;
                 case CFSTATS         : nodeCmd.printColumnFamilyStats(System.out); break;
                 case TPSTATS         : nodeCmd.printThreadPoolStats(System.out); break;
                 case VERSION         : nodeCmd.printReleaseVersion(System.out); break;
@@ -1038,11 +753,6 @@
                 case STATUSTHRIFT    : nodeCmd.printIsThriftServerRunning(System.out); break;
                 case RESETLOCALSCHEMA: probe.resetLocalSchema(); break;
 
-                case STATUS :
-                    if (arguments.length > 0) nodeCmd.printClusterStatus(System.out, arguments[0]);
-                    else                      nodeCmd.printClusterStatus(System.out, null);
-                    break;
-
                 case DECOMMISSION :
                     if (arguments.length > 0)
                     {
@@ -1072,15 +782,7 @@
 
                 case MOVE :
                     if (arguments.length != 1) { badUse("Missing token argument for move."); }
-                    try
-                    {
-                        probe.move(arguments[0]);
-                    }
-                    catch (UnsupportedOperationException uoerror)
-                    {
-                        System.err.println(uoerror.getMessage());
-                        System.exit(1);
-                    }
+                    probe.move(arguments[0]);
                     break;
 
                 case JOIN:
@@ -1095,17 +797,12 @@
 
                 case SETCOMPACTIONTHROUGHPUT :
                     if (arguments.length != 1) { badUse("Missing value argument."); }
-                    probe.setCompactionThroughput(Integer.parseInt(arguments[0]));
+                    probe.setCompactionThroughput(Integer.valueOf(arguments[0]));
                     break;
 
                 case SETSTREAMTHROUGHPUT :
                     if (arguments.length != 1) { badUse("Missing value argument."); }
-                    probe.setStreamThroughput(Integer.parseInt(arguments[0]));
-                    break;
-
-                case SETTRACEPROBABILITY :
-                    if (arguments.length != 1) { badUse("Missing value argument."); }
-                    probe.setTraceProbability(Double.parseDouble(arguments[0]));
+                    probe.setStreamThroughput(Integer.valueOf(arguments[0]));
                     break;
 
                 case REBUILD :
@@ -1114,12 +811,10 @@
                     break;
 
                 case REMOVETOKEN :
-                    System.err.println("Warn: removetoken is deprecated, please use removenode instead");
-                case REMOVENODE  :
-                    if (arguments.length != 1) { badUse("Missing an argument for removenode (either status, force, or an ID)"); }
+                    if (arguments.length != 1) { badUse("Missing an argument for removetoken (either status, force, or a token)"); }
                     else if (arguments[0].equals("status")) { nodeCmd.printRemovalStatus(System.out); }
                     else if (arguments[0].equals("force"))  { nodeCmd.printRemovalStatus(System.out); probe.forceRemoveCompletion(); }
-                    else                                    { probe.removeNode(arguments[0]); }
+                    else                                    { probe.removeToken(arguments[0]); }
                     break;
 
                 case INVALIDATEKEYCACHE :
@@ -1169,14 +864,14 @@
                     nodeCmd.printEndPoints(arguments[0], arguments[1], arguments[2], System.out);
                     break;
 
+                case GETSSTABLES:
+                    if (arguments.length != 3) { badUse("getsstables requires ks, cf and key args"); }
+                    nodeCmd.printSSTables(arguments[0], arguments[1], arguments[2], System.out);
+                    break;
+
                 case PROXYHISTOGRAMS :
                     if (arguments.length != 0) { badUse("proxyhistograms does not take arguments"); }
                     nodeCmd.printProxyHistograms(System.out);
-                    break;
-
-                case GETSSTABLES:
-                    if (arguments.length != 3) { badUse("getsstables requires ks, cf and key args"); }
-                    nodeCmd.printSSTables(arguments[0], arguments[1], arguments[2], System.out);
                     break;
 
                 case REFRESH:
@@ -1249,7 +944,7 @@
         }
         catch (InvalidRequestException e)
         {
-            err(e, e.getMessage());
+            err(e, e.getWhy());
         }
     }
 
@@ -1359,7 +1054,7 @@
                     catch (ExecutionException ee) { err(ee, "Error occured during compaction"); }
                     break;
                 case CLEANUP :
-                    if (keyspace.equals(Table.SYSTEM_KS)) { break; } // Skip cleanup on system cfs.
+                    if (keyspace.equals("system")) { break; } // Skip cleanup on system cfs.
                     try { probe.forceTableCleanup(keyspace, columnFamilies); }
                     catch (ExecutionException ee) { err(ee, "Error occured during cleanup"); }
                     break;
