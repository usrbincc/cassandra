--- conflicted
+++ resolved
@@ -126,11 +126,7 @@
                 {
                     try
                     {
-<<<<<<< HEAD
-                        IndexHelper.skipSSTableBloomFilter(file, dataVersion);
-=======
                         IndexHelper.skipBloomFilter(file);
->>>>>>> 304a25e4
                     }
                     catch (Exception e)
                     {
