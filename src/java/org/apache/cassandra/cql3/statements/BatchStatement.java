--- conflicted
+++ resolved
@@ -27,15 +27,10 @@
 import org.slf4j.Logger;
 import org.slf4j.LoggerFactory;
 
-<<<<<<< HEAD
 import org.apache.cassandra.config.ColumnDefinition;
 import org.apache.cassandra.cql3.*;
 import org.apache.cassandra.db.*;
 import org.apache.cassandra.db.composites.Composite;
-=======
-import org.apache.cassandra.cql3.*;
-import org.apache.cassandra.db.*;
->>>>>>> ea7d0c82
 import org.apache.cassandra.exceptions.*;
 import org.apache.cassandra.service.ClientState;
 import org.apache.cassandra.service.QueryState;
@@ -48,12 +43,6 @@
  */
 public class BatchStatement implements CQLStatement, MeasurableForPreparedCache
 {
-<<<<<<< HEAD
-=======
-    private static boolean loggedCASTimestamp = false;
-    private static boolean loggedCounterTimestamp = false;
-
->>>>>>> ea7d0c82
     public static enum Type
     {
         LOGGED, UNLOGGED, COUNTER
@@ -118,37 +107,21 @@
         boolean timestampSet = attrs.isTimestampSet();
         if (timestampSet)
         {
-<<<<<<< HEAD
             if (hasConditions)
                 throw new InvalidRequestException("Cannot provide custom timestamp for conditional BATCH");
             if (type == Type.COUNTER)
                 throw new InvalidRequestException("Cannot provide custom timestamp for counter BATCH");
-=======
-            if (hasConditions && !loggedCASTimestamp)
-            {
-                logger.warn("Detected use of 'USING TIMESTAMP' on a BATCH with conditions. This is invalid, " +
-                            "custom timestamps are not allowed when conditions are used and the timestamp has been ignored. " +
-                            "Such queries will be rejected in Cassandra 2.1+ - please fix your queries before then.");
-                loggedCASTimestamp = true;
-            }
-            if (type == Type.COUNTER && !loggedCounterTimestamp)
-            {
-                logger.warn("Detected use of 'USING TIMESTAMP' in a counter BATCH. This is invalid " +
-                            "because counters do not use timestamps, and the timestamp has been ignored. " +
-                            "Such queries will be rejected in Cassandra 2.1+ - please fix your queries before then.");
-                loggedCounterTimestamp = true;
-            }
->>>>>>> ea7d0c82
         }
 
         for (ModificationStatement statement : statements)
         {
             if (timestampSet && statement.isTimestampSet())
                 throw new InvalidRequestException("Timestamp must be set either on BATCH or individual statements");
-        }
-    }
-
-<<<<<<< HEAD
+
+            statement.validate(state);
+        }
+    }
+
     public List<ModificationStatement> getStatements()
     {
         return statements;
@@ -164,14 +137,10 @@
             QueryOptions statementOptions = options.forStatement(i);
             long timestamp = attrs.getTimestamp(now, statementOptions);
             addStatementMutations(statement, statementOptions, local, timestamp, mutations);
-=======
-            statement.validate(state);
->>>>>>> ea7d0c82
         }
         return unzipMutations(mutations);
     }
 
-<<<<<<< HEAD
     private Collection<? extends IMutation> unzipMutations(Map<String, Map<ByteBuffer, IMutation>> mutations)
     {
         // The case where all statement where on the same keyspace is pretty common
@@ -191,47 +160,6 @@
                                        Map<String, Map<ByteBuffer, IMutation>> mutations)
     throws RequestExecutionException, RequestValidationException
     {
-=======
-    public List<ModificationStatement> getStatements()
-    {
-        return statements;
-    }
-
-    private Collection<? extends IMutation> getMutations(BatchVariables variables, boolean local, ConsistencyLevel cl, long now)
-    throws RequestExecutionException, RequestValidationException
-    {
-        Map<String, Map<ByteBuffer, IMutation>> mutations = new HashMap<>();
-        for (int i = 0; i < statements.size(); i++)
-        {
-            ModificationStatement statement = statements.get(i);
-            List<ByteBuffer> statementVariables = variables.getVariablesForStatement(i);
-            long timestamp = attrs.getTimestamp(now, statementVariables);
-            addStatementMutations(statement, statementVariables, local, cl, timestamp, mutations);
-        }
-        return unzipMutations(mutations);
-    }
-
-    private Collection<? extends IMutation> unzipMutations(Map<String, Map<ByteBuffer, IMutation>> mutations)
-    {
-        // The case where all statement where on the same keyspace is pretty common
-        if (mutations.size() == 1)
-            return mutations.values().iterator().next().values();
-
-        List<IMutation> ms = new ArrayList<>();
-        for (Map<ByteBuffer, IMutation> ksMap : mutations.values())
-            ms.addAll(ksMap.values());
-        return ms;
-    }
-
-    private void addStatementMutations(ModificationStatement statement,
-                                       List<ByteBuffer> variables,
-                                       boolean local,
-                                       ConsistencyLevel cl,
-                                       long now,
-                                       Map<String, Map<ByteBuffer, IMutation>> mutations)
-    throws RequestExecutionException, RequestValidationException
-    {
->>>>>>> ea7d0c82
         String ksName = statement.keyspace();
         Map<ByteBuffer, IMutation> ksMap = mutations.get(ksName);
         if (ksMap == null)
@@ -243,47 +171,26 @@
         // The following does the same than statement.getMutations(), but we inline it here because
         // we don't want to recreate mutations every time as this is particularly inefficient when applying
         // multiple batch to the same partition (see #6737).
-<<<<<<< HEAD
         List<ByteBuffer> keys = statement.buildPartitionKeyNames(options);
         Composite clusteringPrefix = statement.createClusteringPrefix(options);
         UpdateParameters params = statement.makeUpdateParameters(keys, clusteringPrefix, options, local, now);
-=======
-        List<ByteBuffer> keys = statement.buildPartitionKeyNames(variables);
-        ColumnNameBuilder clusteringPrefix = statement.createClusteringPrefixBuilder(variables);
-        UpdateParameters params = statement.makeUpdateParameters(keys, clusteringPrefix, variables, local, cl, now);
->>>>>>> ea7d0c82
 
         for (ByteBuffer key : keys)
         {
             IMutation mutation = ksMap.get(key);
-<<<<<<< HEAD
             Mutation mut;
             if (mutation == null)
             {
                 mut = new Mutation(ksName, key);
                 mutation = type == Type.COUNTER ? new CounterMutation(mut, options.getConsistency()) : mut;
-=======
-            RowMutation rm;
-            if (mutation == null)
-            {
-                rm = new RowMutation(ksName, key);
-                mutation = type == Type.COUNTER ? new CounterMutation(rm, cl) : rm;
->>>>>>> ea7d0c82
                 ksMap.put(key, mutation);
             }
             else
             {
-<<<<<<< HEAD
                 mut = type == Type.COUNTER ? ((CounterMutation)mutation).getMutation() : (Mutation)mutation;
             }
 
             statement.addUpdateForKey(mut.addOrGet(statement.cfm), key, clusteringPrefix, params);
-=======
-                rm = type == Type.COUNTER ? ((CounterMutation)mutation).rowMutation() : (RowMutation)mutation;
-            }
-
-            statement.addUpdateForKey(rm.addOrGet(statement.cfm, UnsortedColumns.factory), key, clusteringPrefix, params);
->>>>>>> ea7d0c82
         }
     }
 
@@ -298,7 +205,6 @@
 
         for (ColumnFamily cf : cfs)
             size += cf.dataSize();
-<<<<<<< HEAD
 
         if (size > warnThreshold)
         {
@@ -336,48 +242,6 @@
         return null;
     }
 
-=======
-
-        if (size > warnThreshold)
-        {
-            Set<String> ksCfPairs = new HashSet<>();
-            for (ColumnFamily cf : cfs)
-                ksCfPairs.add(cf.metadata().ksName + "." + cf.metadata().cfName);
-
-            String format = "Batch of prepared statements for {} is of size {}, exceeding specified threshold of {} by {}.";
-            logger.warn(format, ksCfPairs, size, warnThreshold, size - warnThreshold);
-        }
-    }
-
-    public ResultMessage execute(QueryState queryState, QueryOptions options) throws RequestExecutionException, RequestValidationException
-    {
-        if (options.getConsistency() == null)
-            throw new InvalidRequestException("Invalid empty consistency level");
-
-        return execute(new PreparedBatchVariables(options.getValues()), false, options.getConsistency(), options.getSerialConsistency(), queryState.getTimestamp());
-    }
-
-    public ResultMessage executeWithPerStatementVariables(ConsistencyLevel cl, QueryState queryState, List<List<ByteBuffer>> variables) throws RequestExecutionException, RequestValidationException
-    {
-        if (cl == null)
-            throw new InvalidRequestException("Invalid empty consistency level");
-
-        return execute(new BatchOfPreparedVariables(variables), false, cl, ConsistencyLevel.SERIAL, queryState.getTimestamp());
-    }
-
-    public ResultMessage execute(BatchVariables variables, boolean local, ConsistencyLevel cl, ConsistencyLevel serialCl, long now)
-    throws RequestExecutionException, RequestValidationException
-    {
-        // TODO: we don't support a serial consistency for batches in the protocol so defaulting to SERIAL for now.
-        // We'll need to fix that.
-        if (hasConditions)
-            return executeWithConditions(variables, cl, serialCl, now);
-
-        executeWithoutConditions(getMutations(variables, local, cl, now), cl);
-        return null;
-    }
-
->>>>>>> ea7d0c82
     private void executeWithoutConditions(Collection<? extends IMutation> mutations, ConsistencyLevel cl) throws RequestExecutionException, RequestValidationException
     {
         // Extract each collection of cfs from it's IMutation and then lazily concatenate all of them into a single Iterable.
@@ -394,12 +258,7 @@
         StorageProxy.mutateWithTriggers(mutations, cl, mutateAtomic);
     }
 
-<<<<<<< HEAD
     private ResultMessage executeWithConditions(BatchQueryOptions options, long now)
-=======
-
-    private ResultMessage executeWithConditions(BatchVariables variables, ConsistencyLevel cl, ConsistencyLevel serialCf, long now)
->>>>>>> ea7d0c82
     throws RequestExecutionException, RequestValidationException
     {
         ByteBuffer key = null;
@@ -407,24 +266,14 @@
         String cfName = null;
         ColumnFamily updates = null;
         CQL3CasConditions conditions = null;
-<<<<<<< HEAD
         Set<ColumnDefinition> columnsWithConditions = new LinkedHashSet<ColumnDefinition>();
-=======
-        Set<ColumnIdentifier> columnsWithConditions = new LinkedHashSet<ColumnIdentifier>();
->>>>>>> ea7d0c82
 
         for (int i = 0; i < statements.size(); i++)
         {
             ModificationStatement statement = statements.get(i);
-<<<<<<< HEAD
             QueryOptions statementOptions = options.forStatement(i);
             long timestamp = attrs.getTimestamp(now, statementOptions);
             List<ByteBuffer> pks = statement.buildPartitionKeyNames(statementOptions);
-=======
-            List<ByteBuffer> statementVariables = variables.getVariablesForStatement(i);
-            long timestamp = attrs.getTimestamp(now, statementVariables);
-            List<ByteBuffer> pks = statement.buildPartitionKeyNames(statementVariables);
->>>>>>> ea7d0c82
             if (pks.size() > 1)
                 throw new IllegalArgumentException("Batch with conditions cannot span multiple partitions (you cannot use IN on the partition key)");
             if (key == null)
@@ -433,28 +282,17 @@
                 ksName = statement.cfm.ksName;
                 cfName = statement.cfm.cfName;
                 conditions = new CQL3CasConditions(statement.cfm, now);
-<<<<<<< HEAD
                 updates = ArrayBackedSortedColumns.factory.create(statement.cfm);
-=======
-                updates = UnsortedColumns.factory.create(statement.cfm);
->>>>>>> ea7d0c82
             }
             else if (!key.equals(pks.get(0)))
             {
                 throw new InvalidRequestException("Batch with conditions cannot span multiple partitions");
             }
 
-<<<<<<< HEAD
             Composite clusteringPrefix = statement.createClusteringPrefix(statementOptions);
             if (statement.hasConditions())
             {
                 statement.addUpdatesAndConditions(key, clusteringPrefix, updates, conditions, statementOptions, timestamp);
-=======
-            ColumnNameBuilder clusteringPrefix = statement.createClusteringPrefixBuilder(statementVariables);
-            if (statement.hasConditions())
-            {
-                statement.addUpdatesAndConditions(key, clusteringPrefix, updates, conditions, statementVariables, timestamp);
->>>>>>> ea7d0c82
                 // As soon as we have a ifNotExists, we set columnsWithConditions to null so that everything is in the resultSet
                 if (statement.hasIfNotExistCondition() || statement.hasIfExistCondition())
                     columnsWithConditions = null;
@@ -463,28 +301,19 @@
             }
             else
             {
-<<<<<<< HEAD
                 UpdateParameters params = statement.makeUpdateParameters(Collections.singleton(key), clusteringPrefix, statementOptions, false, now);
-=======
-                UpdateParameters params = statement.makeUpdateParameters(Collections.singleton(key), clusteringPrefix, statementVariables, false, cl, now);
->>>>>>> ea7d0c82
                 statement.addUpdateForKey(updates, key, clusteringPrefix, params);
             }
         }
 
         verifyBatchSize(Collections.singleton(updates));
-<<<<<<< HEAD
         ColumnFamily result = StorageProxy.cas(ksName, cfName, key, conditions, updates, options.getSerialConsistency(), options.getConsistency());
-=======
-        ColumnFamily result = StorageProxy.cas(ksName, cfName, key, conditions, updates, serialCf, cl);
->>>>>>> ea7d0c82
         return new ResultMessage.Rows(ModificationStatement.buildCasResultSet(ksName, key, cfName, result, columnsWithConditions, true));
     }
 
     public ResultMessage executeInternal(QueryState queryState) throws RequestValidationException, RequestExecutionException
     {
         assert !hasConditions;
-<<<<<<< HEAD
         for (IMutation mutation : getMutations(BatchQueryOptions.DEFAULT, true, queryState.getTimestamp()))
         {
             // We don't use counters internally.
@@ -497,47 +326,6 @@
     public interface BatchVariables
     {
         public List<ByteBuffer> getVariablesForStatement(int statementInBatch);
-=======
-
-        for (IMutation mutation : getMutations(new PreparedBatchVariables(Collections.<ByteBuffer>emptyList()), true, null, queryState.getTimestamp()))
-            mutation.apply();
-        return null;
-    }
-
-    public interface BatchVariables
-    {
-        public List<ByteBuffer> getVariablesForStatement(int statementInBatch);
-    }
-
-    public static class PreparedBatchVariables implements BatchVariables
-    {
-        private final List<ByteBuffer> variables;
-
-        public PreparedBatchVariables(List<ByteBuffer> variables)
-        {
-            this.variables = variables;
-        }
-
-        public List<ByteBuffer> getVariablesForStatement(int statementInBatch)
-        {
-            return variables;
-        }
-    }
-
-    public static class BatchOfPreparedVariables implements BatchVariables
-    {
-        private final List<List<ByteBuffer>> variables;
-
-        public BatchOfPreparedVariables(List<List<ByteBuffer>> variables)
-        {
-            this.variables = variables;
-        }
-
-        public List<ByteBuffer> getVariablesForStatement(int statementInBatch)
-        {
-            return variables.get(statementInBatch);
-        }
->>>>>>> ea7d0c82
     }
 
     public String toString()
