/*
 * Licensed to the Apache Software Foundation (ASF) under one
 * or more contributor license agreements.  See the NOTICE file
 * distributed with this work for additional information
 * regarding copyright ownership.  The ASF licenses this file
 * to you under the Apache License, Version 2.0 (the
 * "License"); you may not use this file except in compliance
 * with the License.  You may obtain a copy of the License at
 *
 *     http://www.apache.org/licenses/LICENSE-2.0
 *
 * Unless required by applicable law or agreed to in writing, software
 * distributed under the License is distributed on an "AS IS" BASIS,
 * WITHOUT WARRANTIES OR CONDITIONS OF ANY KIND, either express or implied.
 * See the License for the specific language governing permissions and
 * limitations under the License.
 */
package org.apache.cassandra.config;

import java.io.DataInput;
import java.lang.reflect.Constructor;
import java.lang.reflect.InvocationTargetException;
import java.nio.ByteBuffer;
import java.util.*;

import com.google.common.annotations.VisibleForTesting;
import com.google.common.base.Objects;
import com.google.common.base.Strings;
import com.google.common.collect.AbstractIterator;
import com.google.common.collect.Iterables;
import com.google.common.collect.MapDifference;
import com.google.common.collect.Maps;
import org.apache.commons.lang3.ArrayUtils;
import org.apache.commons.lang3.builder.HashCodeBuilder;
import org.apache.commons.lang3.builder.ToStringBuilder;
import org.slf4j.Logger;
import org.slf4j.LoggerFactory;

import org.apache.cassandra.cache.CachingOptions;
import org.apache.cassandra.cql3.*;
import org.apache.cassandra.cql3.statements.CFStatement;
import org.apache.cassandra.cql3.statements.CreateTableStatement;
import org.apache.cassandra.db.*;
import org.apache.cassandra.db.compaction.AbstractCompactionStrategy;
import org.apache.cassandra.db.compaction.LeveledCompactionStrategy;
import org.apache.cassandra.db.compaction.SizeTieredCompactionStrategy;
import org.apache.cassandra.db.composites.*;
import org.apache.cassandra.db.index.SecondaryIndex;
import org.apache.cassandra.db.marshal.*;
import org.apache.cassandra.exceptions.ConfigurationException;
import org.apache.cassandra.exceptions.InvalidRequestException;
import org.apache.cassandra.exceptions.RequestValidationException;
import org.apache.cassandra.exceptions.SyntaxException;
import org.apache.cassandra.io.compress.CompressionParameters;
import org.apache.cassandra.io.compress.LZ4Compressor;
import org.apache.cassandra.io.sstable.Descriptor;
import org.apache.cassandra.serializers.MarshalException;
import org.apache.cassandra.thrift.CqlRow;
import org.apache.cassandra.thrift.CqlResult;
import org.apache.cassandra.tracing.Tracing;
import org.apache.cassandra.utils.ByteBufferUtil;
import org.apache.cassandra.utils.FBUtilities;
import org.apache.cassandra.utils.UUIDGen;

import static org.apache.cassandra.utils.FBUtilities.*;

/**
 * This class can be tricky to modify. Please read http://wiki.apache.org/cassandra/ConfigurationNotes for how to do so safely.
 */
public final class CFMetaData
{
    private static final Logger logger = LoggerFactory.getLogger(CFMetaData.class);

    public final static double DEFAULT_READ_REPAIR_CHANCE = 0.1;
    public final static double DEFAULT_DCLOCAL_READ_REPAIR_CHANCE = 0.0;
    public final static int DEFAULT_GC_GRACE_SECONDS = 864000;
    public final static int DEFAULT_MIN_COMPACTION_THRESHOLD = 4;
    public final static int DEFAULT_MAX_COMPACTION_THRESHOLD = 32;
    public final static Class<? extends AbstractCompactionStrategy> DEFAULT_COMPACTION_STRATEGY_CLASS = SizeTieredCompactionStrategy.class;
    public final static CachingOptions DEFAULT_CACHING_STRATEGY = CachingOptions.KEYS_ONLY;
    public final static int DEFAULT_DEFAULT_TIME_TO_LIVE = 0;
    public final static SpeculativeRetry DEFAULT_SPECULATIVE_RETRY = new SpeculativeRetry(SpeculativeRetry.RetryType.PERCENTILE, 0.99);
    public final static int DEFAULT_MIN_INDEX_INTERVAL = 128;
    public final static int DEFAULT_MAX_INDEX_INTERVAL = 2048;
    public final static boolean DEFAULT_POPULATE_IO_CACHE_ON_FLUSH = false;

    // Note that this is the default only for user created tables
    public final static String DEFAULT_COMPRESSOR = LZ4Compressor.class.getCanonicalName();

    // Note that this need to come *before* any CFMetaData is defined so before the compile below.
    private static final Comparator<ColumnDefinition> regularColumnComparator = new Comparator<ColumnDefinition>()
    {
        public int compare(ColumnDefinition def1, ColumnDefinition def2)
        {
            return def1.name.compareTo(def2.name);
        }
    };

    public static final CFMetaData IndexCf = compile("CREATE TABLE \"" + SystemKeyspace.INDEX_CF + "\" ("
                                                     + "table_name text,"
                                                     + "index_name text,"
                                                     + "PRIMARY KEY (table_name, index_name)"
                                                     + ") WITH COMPACT STORAGE AND COMMENT='indexes that have been completed'");

    public static final CFMetaData CounterIdCf = compile("CREATE TABLE \"" + SystemKeyspace.COUNTER_ID_CF + "\" ("
                                                         + "key text,"
                                                         + "id timeuuid,"
                                                         + "PRIMARY KEY (key, id)"
                                                         + ") WITH COMPACT STORAGE AND COMMENT='counter node IDs'");

    public static final CFMetaData SchemaKeyspacesCf = compile("CREATE TABLE " + SystemKeyspace.SCHEMA_KEYSPACES_CF + " ("
                                                               + "keyspace_name text PRIMARY KEY,"
                                                               + "durable_writes boolean,"
                                                               + "strategy_class text,"
                                                               + "strategy_options text"
                                                               + ") WITH COMPACT STORAGE AND COMMENT='keyspace definitions' AND gc_grace_seconds=8640");

    public static final CFMetaData SchemaColumnFamiliesCf = compile("CREATE TABLE " + SystemKeyspace.SCHEMA_COLUMNFAMILIES_CF + " ("
                                                                    + "keyspace_name text,"
                                                                    + "columnfamily_name text,"
                                                                    + "cf_id uuid," // post-2.1 UUID cfid
                                                                    + "type text,"
                                                                    + "comparator text,"
                                                                    + "subcomparator text,"
                                                                    + "comment text,"
                                                                    + "read_repair_chance double,"
                                                                    + "local_read_repair_chance double,"
                                                                    + "gc_grace_seconds int,"
                                                                    + "default_validator text,"
                                                                    + "key_validator text,"
                                                                    + "min_compaction_threshold int,"
                                                                    + "max_compaction_threshold int,"
                                                                    + "memtable_flush_period_in_ms int,"
                                                                    + "key_aliases text,"
                                                                    + "bloom_filter_fp_chance double,"
                                                                    + "caching text,"
                                                                    + "default_time_to_live int,"
                                                                    + "compaction_strategy_class text,"
                                                                    + "compression_parameters text,"
                                                                    + "value_alias text,"
                                                                    + "column_aliases text,"
                                                                    + "compaction_strategy_options text,"
                                                                    + "speculative_retry text,"
                                                                    + "populate_io_cache_on_flush boolean,"
                                                                    + "index_interval int,"
                                                                    + "min_index_interval int,"
                                                                    + "max_index_interval int,"
                                                                    + "dropped_columns map<text, bigint>,"
                                                                    + "rows_per_partition_to_cache text,"
                                                                    + "PRIMARY KEY (keyspace_name, columnfamily_name)"
                                                                    + ") WITH COMMENT='ColumnFamily definitions' AND gc_grace_seconds=8640");

    public static final CFMetaData SchemaColumnsCf = compile("CREATE TABLE " + SystemKeyspace.SCHEMA_COLUMNS_CF + " ("
                                                             + "keyspace_name text,"
                                                             + "columnfamily_name text,"
                                                             + "column_name text,"
                                                             + "validator text,"
                                                             + "index_type text,"
                                                             + "index_options text,"
                                                             + "index_name text,"
                                                             + "component_index int,"
                                                             + "type text,"
                                                             + "PRIMARY KEY(keyspace_name, columnfamily_name, column_name)"
                                                             + ") WITH COMMENT='ColumnFamily column attributes' AND gc_grace_seconds=8640");

    public static final CFMetaData SchemaTriggersCf = compile("CREATE TABLE " + SystemKeyspace.SCHEMA_TRIGGERS_CF + " ("
                                                              + "keyspace_name text,"
                                                              + "columnfamily_name text,"
                                                              + "trigger_name text,"
                                                              + "trigger_options map<text, text>,"
                                                              + "PRIMARY KEY (keyspace_name, columnfamily_name, trigger_name)"
                                                              + ") WITH COMMENT='triggers metadata table'");

    public static final CFMetaData SchemaUserTypesCf = compile("CREATE TABLE " + SystemKeyspace.SCHEMA_USER_TYPES_CF + " ("
                                                               + "keyspace_name text,"
                                                               + "type_name text,"
                                                               + "column_names list<text>,"
                                                               + "column_types list<text>,"
                                                               + "PRIMARY KEY (keyspace_name, type_name)"
                                                               + ") WITH COMMENT='Defined user types' AND gc_grace_seconds=8640");

    public static final CFMetaData HintsCf = compile("CREATE TABLE " + SystemKeyspace.HINTS_CF + " ("
                                                     + "target_id uuid,"
                                                     + "hint_id timeuuid,"
                                                     + "message_version int,"
                                                     + "mutation blob,"
                                                     + "PRIMARY KEY (target_id, hint_id, message_version)"
                                                     + ") WITH COMPACT STORAGE "
                                                     + "AND COMPACTION={'class' : 'SizeTieredCompactionStrategy', 'enabled' : false} "
                                                     + "AND COMMENT='hints awaiting delivery'"
                                                     + "AND gc_grace_seconds=0");

    public static final CFMetaData PeersCf = compile("CREATE TABLE " + SystemKeyspace.PEERS_CF + " ("
                                                     + "peer inet PRIMARY KEY,"
                                                     + "host_id uuid,"
                                                     + "tokens set<varchar>,"
                                                     + "schema_version uuid,"
                                                     + "release_version text,"
                                                     + "rpc_address inet,"
                                                     + "preferred_ip inet,"
                                                     + "data_center text,"
                                                     + "rack text"
                                                     + ") WITH COMMENT='known peers in the cluster'");

    public static final CFMetaData PeerEventsCf = compile("CREATE TABLE " + SystemKeyspace.PEER_EVENTS_CF + " ("
                                                          + "peer inet PRIMARY KEY,"
                                                          + "hints_dropped map<uuid, int>"
                                                          + ") WITH COMMENT='cf contains events related to peers'");

    public static final CFMetaData LocalCf = compile("CREATE TABLE " + SystemKeyspace.LOCAL_CF + " ("
                                                     + "key text PRIMARY KEY,"
                                                     + "tokens set<varchar>,"
                                                     + "cluster_name text,"
                                                     + "gossip_generation int,"
                                                     + "bootstrapped text,"
                                                     + "host_id uuid,"
                                                     + "release_version text,"
                                                     + "thrift_version text,"
                                                     + "cql_version text,"
                                                     + "native_protocol_version text,"
                                                     + "data_center text,"
                                                     + "rack text,"
                                                     + "partitioner text,"
                                                     + "schema_version uuid,"
                                                     + "truncated_at map<uuid, blob>"
                                                     + ") WITH COMMENT='information about the local node'");

    public static final CFMetaData TraceSessionsCf = compile("CREATE TABLE " + Tracing.SESSIONS_CF + " ("
                                                             + "session_id uuid PRIMARY KEY,"
                                                             + "coordinator inet,"
                                                             + "request text,"
                                                             + "started_at timestamp,"
                                                             + "parameters map<text, text>,"
                                                             + "duration int"
                                                             + ") WITH COMMENT='traced sessions'",
                                                             Tracing.TRACE_KS);

    public static final CFMetaData TraceEventsCf = compile("CREATE TABLE " + Tracing.EVENTS_CF + " ("
                                                           + "session_id uuid,"
                                                           + "event_id timeuuid,"
                                                           + "source inet,"
                                                           + "thread text,"
                                                           + "activity text,"
                                                           + "source_elapsed int,"
                                                           + "PRIMARY KEY (session_id, event_id)"
                                                           + ")",
                                                           Tracing.TRACE_KS);

    public static final CFMetaData BatchlogCf = compile("CREATE TABLE " + SystemKeyspace.BATCHLOG_CF + " ("
                                                        + "id uuid PRIMARY KEY,"
                                                        + "written_at timestamp,"
                                                        + "data blob,"
                                                        + "version int,"
                                                        + ") WITH COMMENT='uncommited batches' AND gc_grace_seconds=0 "
                                                        + "AND COMPACTION={'class' : 'SizeTieredCompactionStrategy', 'min_threshold' : 2}");

    public static final CFMetaData RangeXfersCf = compile("CREATE TABLE " + SystemKeyspace.RANGE_XFERS_CF + " ("
                                                          + "token_bytes blob PRIMARY KEY,"
                                                          + "requested_at timestamp"
                                                          + ") WITH COMMENT='ranges requested for transfer here'");

    public static final CFMetaData CompactionLogCf = compile("CREATE TABLE " + SystemKeyspace.COMPACTION_LOG + " ("
                                                             + "id uuid PRIMARY KEY,"
                                                             + "keyspace_name text,"
                                                             + "columnfamily_name text,"
                                                             + "inputs set<int>"
                                                             + ") WITH COMMENT='unfinished compactions'");

    public static final CFMetaData PaxosCf = compile("CREATE TABLE " + SystemKeyspace.PAXOS_CF + " ("
                                                     + "row_key blob,"
                                                     + "cf_id UUID,"
                                                     + "in_progress_ballot timeuuid,"
                                                     + "proposal_ballot timeuuid,"
                                                     + "proposal blob,"
                                                     + "most_recent_commit_at timeuuid,"
                                                     + "most_recent_commit blob,"
                                                     + "PRIMARY KEY (row_key, cf_id)"
                                                     + ") WITH COMMENT='in-progress paxos proposals'");

    public static final CFMetaData SSTableActivityCF = compile("CREATE TABLE " + SystemKeyspace.SSTABLE_ACTIVITY_CF + " ("
                                                               + "keyspace_name text,"
                                                               + "columnfamily_name text,"
                                                               + "generation int,"
                                                               + "rate_15m double,"
                                                               + "rate_120m double,"
                                                               + "PRIMARY KEY ((keyspace_name, columnfamily_name, generation))"
                                                               + ") WITH COMMENT='historic sstable read rates'");

    public static final CFMetaData CompactionHistoryCf = compile("CREATE TABLE " + SystemKeyspace.COMPACTION_HISTORY_CF + " ("
                                                                 + "id uuid,"
                                                                 + "keyspace_name text,"
                                                                 + "columnfamily_name text,"
                                                                 + "compacted_at timestamp,"
                                                                 + "bytes_in bigint,"
                                                                 + "bytes_out bigint,"
                                                                 + "rows_merged map<int, bigint>,"
                                                                 + "PRIMARY KEY (id)"
                                                                 + ") WITH COMMENT='show all compaction history' AND DEFAULT_TIME_TO_LIVE=604800");


    public static class SpeculativeRetry
    {
        public enum RetryType
        {
            NONE, CUSTOM, PERCENTILE, ALWAYS
        }

        public final RetryType type;
        public final double value;

        private SpeculativeRetry(RetryType type, double value)
        {
            this.type = type;
            this.value = value;
        }

        public static SpeculativeRetry fromString(String retry) throws ConfigurationException
        {
            String name = retry.toUpperCase();
            try
            {
                if (name.endsWith(RetryType.PERCENTILE.toString()))
                {
                    double value = Double.parseDouble(name.substring(0, name.length() - 10));
                    if (value > 100 || value < 0)
                        throw new ConfigurationException("PERCENTILE should be between 0 and 100");
                    return new SpeculativeRetry(RetryType.PERCENTILE, (value / 100));
                }
                else if (name.endsWith("MS"))
                {
                    double value = Double.parseDouble(name.substring(0, name.length() - 2));
                    return new SpeculativeRetry(RetryType.CUSTOM, value);
                }
                else
                {
                    return new SpeculativeRetry(RetryType.valueOf(name), 0);
                }
            }
            catch (IllegalArgumentException e)
            {
                // ignore to throw the below exception.
            }
            throw new ConfigurationException("invalid speculative_retry type: " + retry);
        }

        @Override
        public boolean equals(Object obj)
        {
            if (!(obj instanceof SpeculativeRetry))
                return false;
            SpeculativeRetry rhs = (SpeculativeRetry) obj;
            return Objects.equal(type, rhs.type) && Objects.equal(value, rhs.value);
        }

        @Override
        public int hashCode()
        {
            return Objects.hashCode(type, value);
        }

        @Override
        public String toString()
        {
            switch (type)
            {
            case PERCENTILE:
                // TODO switch to BigDecimal so round-tripping isn't lossy
                return (value * 100) + "PERCENTILE";
            case CUSTOM:
                return value + "ms";
            default:
                return type.toString();
            }
        }
    }

    //REQUIRED
    public final UUID cfId;                           // internal id, never exposed to user
    public final String ksName;                       // name of keyspace
    public final String cfName;                       // name of this column family
    public final ColumnFamilyType cfType;             // standard, super
    public volatile CellNameType comparator;          // bytes, long, timeuuid, utf8, etc.

    //OPTIONAL
    private volatile String comment = "";
    private volatile double readRepairChance = DEFAULT_READ_REPAIR_CHANCE;
    private volatile double dcLocalReadRepairChance = DEFAULT_DCLOCAL_READ_REPAIR_CHANCE;
    private volatile int gcGraceSeconds = DEFAULT_GC_GRACE_SECONDS;
    private volatile AbstractType<?> defaultValidator = BytesType.instance;
    private volatile AbstractType<?> keyValidator = BytesType.instance;
    private volatile int minCompactionThreshold = DEFAULT_MIN_COMPACTION_THRESHOLD;
    private volatile int maxCompactionThreshold = DEFAULT_MAX_COMPACTION_THRESHOLD;
    private volatile Double bloomFilterFpChance = null;
    private volatile CachingOptions caching = DEFAULT_CACHING_STRATEGY;
    private volatile int minIndexInterval = DEFAULT_MIN_INDEX_INTERVAL;
    private volatile int maxIndexInterval = DEFAULT_MAX_INDEX_INTERVAL;
    private volatile int memtableFlushPeriod = 0;
    private volatile int defaultTimeToLive = DEFAULT_DEFAULT_TIME_TO_LIVE;
    private volatile SpeculativeRetry speculativeRetry = DEFAULT_SPECULATIVE_RETRY;
    private volatile boolean populateIoCacheOnFlush = DEFAULT_POPULATE_IO_CACHE_ON_FLUSH;
    private volatile Map<ColumnIdentifier, Long> droppedColumns = new HashMap<>();
    private volatile Map<String, TriggerDefinition> triggers = new HashMap<>();
    private volatile boolean isPurged = false;
    /*
     * All CQL3 columns definition are stored in the columnMetadata map.
     * On top of that, we keep separated collection of each kind of definition, to
     * 1) allow easy access to each kind and 2) for the partition key and
     * clustering key ones, those list are ordered by the "component index" of the
     * elements.
     */
    public static final String DEFAULT_KEY_ALIAS = "key";
    public static final String DEFAULT_COLUMN_ALIAS = "column";
    public static final String DEFAULT_VALUE_ALIAS = "value";

    private volatile Map<ByteBuffer, ColumnDefinition> columnMetadata = new HashMap<>();
    private volatile List<ColumnDefinition> partitionKeyColumns;  // Always of size keyValidator.componentsCount, null padded if necessary
    private volatile List<ColumnDefinition> clusteringColumns;    // Of size comparator.componentsCount or comparator.componentsCount -1, null padded if necessary
    private volatile SortedSet<ColumnDefinition> regularColumns;  // We use a sorted set so iteration is of predictable order (for SELECT for instance)
    private volatile SortedSet<ColumnDefinition> staticColumns;   // Same as above
    private volatile ColumnDefinition compactValueColumn;

    public volatile Class<? extends AbstractCompactionStrategy> compactionStrategyClass = DEFAULT_COMPACTION_STRATEGY_CLASS;
    public volatile Map<String, String> compactionStrategyOptions = new HashMap<>();

    public volatile CompressionParameters compressionParameters = new CompressionParameters(null);

    // attribute setters that return the modified CFMetaData instance
    public CFMetaData comment(String prop) { comment = Strings.nullToEmpty(prop); return this;}
    public CFMetaData readRepairChance(double prop) {readRepairChance = prop; return this;}
    public CFMetaData dcLocalReadRepairChance(double prop) {dcLocalReadRepairChance = prop; return this;}
    public CFMetaData gcGraceSeconds(int prop) {gcGraceSeconds = prop; return this;}
    public CFMetaData defaultValidator(AbstractType<?> prop) {defaultValidator = prop; return this;}
    public CFMetaData keyValidator(AbstractType<?> prop) {keyValidator = prop; return this;}
    public CFMetaData minCompactionThreshold(int prop) {minCompactionThreshold = prop; return this;}
    public CFMetaData maxCompactionThreshold(int prop) {maxCompactionThreshold = prop; return this;}
    public CFMetaData compactionStrategyClass(Class<? extends AbstractCompactionStrategy> prop) {compactionStrategyClass = prop; return this;}
    public CFMetaData compactionStrategyOptions(Map<String, String> prop) {compactionStrategyOptions = prop; return this;}
    public CFMetaData compressionParameters(CompressionParameters prop) {compressionParameters = prop; return this;}
    public CFMetaData bloomFilterFpChance(Double prop) {bloomFilterFpChance = prop; return this;}
    public CFMetaData caching(CachingOptions prop) {caching = prop; return this;}
    public CFMetaData minIndexInterval(int prop) {minIndexInterval = prop; return this;}
    public CFMetaData maxIndexInterval(int prop) {maxIndexInterval = prop; return this;}
    public CFMetaData memtableFlushPeriod(int prop) {memtableFlushPeriod = prop; return this;}
    public CFMetaData defaultTimeToLive(int prop) {defaultTimeToLive = prop; return this;}
    public CFMetaData speculativeRetry(SpeculativeRetry prop) {speculativeRetry = prop; return this;}
    public CFMetaData populateIoCacheOnFlush(boolean prop) {populateIoCacheOnFlush = prop; return this;}
    public CFMetaData droppedColumns(Map<ColumnIdentifier, Long> cols) {droppedColumns = cols; return this;}
    public CFMetaData triggers(Map<String, TriggerDefinition> prop) {triggers = prop; return this;}

    /**
     * Create new ColumnFamily metadata with generated random ID.
     * When loading from existing schema, use CFMetaData
     *
     * @param keyspace keyspace name
     * @param name column family name
     * @param comp default comparator
     */
    public CFMetaData(String keyspace, String name, ColumnFamilyType type, CellNameType comp)
    {
        this(keyspace, name, type, comp, UUIDGen.getTimeUUID());
    }

    private CFMetaData(String keyspace, String name, ColumnFamilyType type, CellNameType comp, UUID id)
    {
        cfId = id;
        ksName = keyspace;
        cfName = name;
        cfType = type;
        comparator = comp;
    }

    public static CFMetaData denseCFMetaData(String keyspace, String name, AbstractType<?> comp, AbstractType<?> subcc)
    {
        CellNameType cellNameType = CellNames.fromAbstractType(makeRawAbstractType(comp, subcc), true);
        return new CFMetaData(keyspace, name, subcc == null ? ColumnFamilyType.Standard : ColumnFamilyType.Super, cellNameType);
    }

    public static CFMetaData sparseCFMetaData(String keyspace, String name, AbstractType<?> comp)
    {
        CellNameType cellNameType = CellNames.fromAbstractType(comp, false);
        return new CFMetaData(keyspace, name, ColumnFamilyType.Standard, cellNameType);
    }

    public static CFMetaData denseCFMetaData(String keyspace, String name, AbstractType<?> comp)
    {
        return denseCFMetaData(keyspace, name, comp, null);
    }

    private static AbstractType<?> makeRawAbstractType(AbstractType<?> comparator, AbstractType<?> subComparator)
    {
        return subComparator == null ? comparator : CompositeType.getInstance(Arrays.asList(comparator, subComparator));
    }

    public Map<String, TriggerDefinition> getTriggers()
    {
        return triggers;
    }

    private static CFMetaData compile(String cql)
    {
        return compile(cql, Keyspace.SYSTEM_KS);
    }

    @VisibleForTesting
    public static CFMetaData compile(String cql, String keyspace)
    {
        try
        {
            CFStatement parsed = (CFStatement)QueryProcessor.parseStatement(cql);
            parsed.prepareKeyspace(keyspace);
            CreateTableStatement statement = (CreateTableStatement) parsed.prepare().statement;
            CFMetaData cfm = newSystemMetadata(keyspace, statement.columnFamily(), "", statement.comparator);
            statement.applyPropertiesTo(cfm);
            return cfm.rebuild();
        }
        catch (RequestValidationException e)
        {
            throw new RuntimeException(e);
        }
    }

    /**
     * Generates deterministic UUID from keyspace/columnfamily name pair.
     * This is used to generate the same UUID for C* version < 2.1
     *
     * Since 2.1, this is only used for system columnfamilies and tests.
     */
    public static UUID generateLegacyCfId(String ksName, String cfName)
    {
        return UUID.nameUUIDFromBytes(ArrayUtils.addAll(ksName.getBytes(), cfName.getBytes()));
    }

    private static CFMetaData newSystemMetadata(String keyspace, String cfName, String comment, CellNameType comparator)
    {
        return new CFMetaData(keyspace, cfName, ColumnFamilyType.Standard, comparator, generateLegacyCfId(keyspace, cfName))
                             .comment(comment)
                             .readRepairChance(0)
                             .dcLocalReadRepairChance(0)
                             .gcGraceSeconds(0)
                             .memtableFlushPeriod(3600 * 1000);
    }

    /**
     * Creates CFMetaData for secondary index CF.
     * Secondary index CF has the same CF ID as parent's.
     *
     * @param parent Parent CF where secondary index is created
     * @param info Column definition containing secondary index definition
     * @param indexComparator Comparator for secondary index
     * @return CFMetaData for secondary index
     */
    public static CFMetaData newIndexMetadata(CFMetaData parent, ColumnDefinition info, CellNameType indexComparator)
    {
        // Depends on parent's cache setting, turn on its index CF's cache.
        // Row caching is never enabled; see CASSANDRA-5732
        CachingOptions indexCaching = parent.getCaching().keyCache.isEnabled()
                             ? CachingOptions.KEYS_ONLY
                             : CachingOptions.NONE;

        return new CFMetaData(parent.ksName, parent.indexColumnFamilyName(info), ColumnFamilyType.Standard, indexComparator, parent.cfId)
                             .keyValidator(info.type)
                             .readRepairChance(0.0)
                             .dcLocalReadRepairChance(0.0)
                             .gcGraceSeconds(0)
                             .caching(indexCaching)
                             .speculativeRetry(parent.speculativeRetry)
                             .compactionStrategyClass(parent.compactionStrategyClass)
                             .compactionStrategyOptions(parent.compactionStrategyOptions)
                             .reloadSecondaryIndexMetadata(parent)
                             .rebuild();
    }

    public CFMetaData reloadSecondaryIndexMetadata(CFMetaData parent)
    {
        minCompactionThreshold(parent.minCompactionThreshold);
        maxCompactionThreshold(parent.maxCompactionThreshold);
        compactionStrategyClass(parent.compactionStrategyClass);
        compactionStrategyOptions(parent.compactionStrategyOptions);
        compressionParameters(parent.compressionParameters);
        return this;
    }

    public CFMetaData copy()
    {
        return copyOpts(new CFMetaData(ksName, cfName, cfType, comparator, cfId), this);
    }

    /**
     * Clones the CFMetaData, but sets a different cfId
     *
     * @param newCfId the cfId for the cloned CFMetaData
     * @return the cloned CFMetaData instance with the new cfId
     */
    public CFMetaData copy(UUID newCfId)
    {
        return copyOpts(new CFMetaData(ksName, cfName, cfType, comparator, newCfId), this);
    }

    static CFMetaData copyOpts(CFMetaData newCFMD, CFMetaData oldCFMD)
    {
        List<ColumnDefinition> clonedColumns = new ArrayList<>(oldCFMD.allColumns().size());
        for (ColumnDefinition cd : oldCFMD.allColumns())
            clonedColumns.add(cd.copy());

        return newCFMD.addAllColumnDefinitions(clonedColumns)
                      .comment(oldCFMD.comment)
                      .readRepairChance(oldCFMD.readRepairChance)
                      .dcLocalReadRepairChance(oldCFMD.dcLocalReadRepairChance)
                      .gcGraceSeconds(oldCFMD.gcGraceSeconds)
                      .defaultValidator(oldCFMD.defaultValidator)
                      .keyValidator(oldCFMD.keyValidator)
                      .minCompactionThreshold(oldCFMD.minCompactionThreshold)
                      .maxCompactionThreshold(oldCFMD.maxCompactionThreshold)
                      .compactionStrategyClass(oldCFMD.compactionStrategyClass)
                      .compactionStrategyOptions(new HashMap<>(oldCFMD.compactionStrategyOptions))
                      .compressionParameters(oldCFMD.compressionParameters.copy())
                      .bloomFilterFpChance(oldCFMD.bloomFilterFpChance)
                      .caching(oldCFMD.caching)
                      .defaultTimeToLive(oldCFMD.defaultTimeToLive)
                      .minIndexInterval(oldCFMD.minIndexInterval)
                      .maxIndexInterval(oldCFMD.maxIndexInterval)
                      .speculativeRetry(oldCFMD.speculativeRetry)
                      .memtableFlushPeriod(oldCFMD.memtableFlushPeriod)
                      .populateIoCacheOnFlush(oldCFMD.populateIoCacheOnFlush)
                      .droppedColumns(new HashMap<>(oldCFMD.droppedColumns))
                      .triggers(new HashMap<>(oldCFMD.triggers))
                      .rebuild();
    }

    /**
     * generate a column family name for an index corresponding to the given column.
     * This is NOT the same as the index's name! This is only used in sstable filenames and is not exposed to users.
     *
     * @param info A definition of the column with index
     *
     * @return name of the index ColumnFamily
     */
    public String indexColumnFamilyName(ColumnDefinition info)
    {
        // TODO simplify this when info.index_name is guaranteed to be set
        return cfName + Directories.SECONDARY_INDEX_NAME_SEPARATOR + (info.getIndexName() == null ? ByteBufferUtil.bytesToHex(info.name.bytes) : info.getIndexName());
    }

    public String getComment()
    {
        return comment;
    }

    public boolean isSuper()
    {
        return cfType == ColumnFamilyType.Super;
    }

    public double getReadRepairChance()
    {
        return readRepairChance;
    }

    public double getDcLocalReadRepair()
    {
        return dcLocalReadRepairChance;
    }

    public ReadRepairDecision newReadRepairDecision()
    {
        double chance = FBUtilities.threadLocalRandom().nextDouble();
        if (getReadRepairChance() > chance)
            return ReadRepairDecision.GLOBAL;

        if (getDcLocalReadRepair() > chance)
            return ReadRepairDecision.DC_LOCAL;

        return ReadRepairDecision.NONE;
    }

    public boolean populateIoCacheOnFlush()
    {
        return populateIoCacheOnFlush;
    }

    public int getGcGraceSeconds()
    {
        return gcGraceSeconds;
    }

    public AbstractType<?> getDefaultValidator()
    {
        return defaultValidator;
    }

    public AbstractType<?> getKeyValidator()
    {
        return keyValidator;
    }

    public Integer getMinCompactionThreshold()
    {
        return minCompactionThreshold;
    }

    public Integer getMaxCompactionThreshold()
    {
        return maxCompactionThreshold;
    }

    // Used by CQL2 only.
    public String getCQL2KeyName()
    {
        if (partitionKeyColumns.size() > 1)
            throw new IllegalStateException("Cannot acces column family with composite key from CQL < 3.0.0");

        // For compatibility sake, we uppercase if it's the default alias as we used to return it that way in resultsets.
        String str = partitionKeyColumns.get(0).name.toString();
        return str.equalsIgnoreCase(DEFAULT_KEY_ALIAS) ? str.toUpperCase() : str;
    }

    public CompressionParameters compressionParameters()
    {
        return compressionParameters;
    }

    public Collection<ColumnDefinition> allColumns()
    {
        return columnMetadata.values();
    }

    // An iterator over all column definitions but that respect the order of a SELECT *.
    public Iterator<ColumnDefinition> allColumnsInSelectOrder()
    {
        return new AbstractIterator<ColumnDefinition>()
        {
            private final Iterator<ColumnDefinition> partitionKeyIter = partitionKeyColumns.iterator();
            private final Iterator<ColumnDefinition> clusteringIter = clusteringColumns.iterator();
            private boolean valueDone;
            private final Iterator<ColumnDefinition> staticIter = staticColumns.iterator();
            private final Iterator<ColumnDefinition> regularIter = regularColumns.iterator();

            protected ColumnDefinition computeNext()
            {
                if (partitionKeyIter.hasNext())
                    return partitionKeyIter.next();

                if (clusteringIter.hasNext())
                    return clusteringIter.next();

                if (staticIter.hasNext())
                    return staticIter.next();

                if (compactValueColumn != null && !valueDone)
                {
                    valueDone = true;
                    // If the compactValueColumn is empty, this means we have a dense table but
                    // with only a PK. As far as selects are concerned, we should ignore the value.
                    if (compactValueColumn.name.bytes.hasRemaining())
                        return compactValueColumn;
                }

                if (regularIter.hasNext())
                    return regularIter.next();

                return endOfData();
            }
        };
    }

    public List<ColumnDefinition> partitionKeyColumns()
    {
        return partitionKeyColumns;
    }

    public List<ColumnDefinition> clusteringColumns()
    {
        return clusteringColumns;
    }

    public Set<ColumnDefinition> regularColumns()
    {
        return regularColumns;
    }

    public Set<ColumnDefinition> staticColumns()
    {
        return staticColumns;
    }

    public Iterable<ColumnDefinition> regularAndStaticColumns()
    {
        return Iterables.concat(staticColumns, regularColumns);
    }

    public ColumnDefinition compactValueColumn()
    {
        return compactValueColumn;
    }

    // TODO: we could use CType for key validation too to make this unnecessary but
    // it's unclear it would be a win overall
    public CType getKeyValidatorAsCType()
    {
        return keyValidator instanceof CompositeType
             ? new CompoundCType(((CompositeType) keyValidator).types)
             : new SimpleCType(keyValidator);
    }

    public double getBloomFilterFpChance()
    {
        // we disallow bFFPC==null starting in 1.2.1 but tolerated it before that
        return (bloomFilterFpChance == null || bloomFilterFpChance == 0)
               ? compactionStrategyClass == LeveledCompactionStrategy.class ? 0.1 : 0.01
               : bloomFilterFpChance;
    }

    public CachingOptions getCaching()
    {
        return caching;
    }

    public int getMinIndexInterval()
    {
        return minIndexInterval;
    }

    public int getMaxIndexInterval()
    {
        return maxIndexInterval;
    }

    public SpeculativeRetry getSpeculativeRetry()
    {
        return speculativeRetry;
    }

    public int getMemtableFlushPeriod()
    {
        return memtableFlushPeriod;
    }

    public int getDefaultTimeToLive()
    {
        return defaultTimeToLive;
    }

    public Map<ColumnIdentifier, Long> getDroppedColumns()
    {
        return droppedColumns;
    }

    @Override
    public boolean equals(Object o)
    {
        if (this == o)
            return true;

        if (!(o instanceof CFMetaData))
            return false;

        CFMetaData other = (CFMetaData) o;

        return Objects.equal(cfId, other.cfId)
            && Objects.equal(ksName, other.ksName)
            && Objects.equal(cfName, other.cfName)
            && Objects.equal(cfType, other.cfType)
            && Objects.equal(comparator, other.comparator)
            && Objects.equal(comment, other.comment)
            && Objects.equal(readRepairChance, other.readRepairChance)
            && Objects.equal(dcLocalReadRepairChance, other.dcLocalReadRepairChance)
            && Objects.equal(gcGraceSeconds, other.gcGraceSeconds)
            && Objects.equal(defaultValidator, other.defaultValidator)
            && Objects.equal(keyValidator, other.keyValidator)
            && Objects.equal(minCompactionThreshold, other.minCompactionThreshold)
            && Objects.equal(maxCompactionThreshold, other.maxCompactionThreshold)
            && Objects.equal(columnMetadata, other.columnMetadata)
            && Objects.equal(compactionStrategyClass, other.compactionStrategyClass)
            && Objects.equal(compactionStrategyOptions, other.compactionStrategyOptions)
            && Objects.equal(compressionParameters, other.compressionParameters)
            && Objects.equal(bloomFilterFpChance, other.bloomFilterFpChance)
            && Objects.equal(memtableFlushPeriod, other.memtableFlushPeriod)
            && Objects.equal(caching, other.caching)
            && Objects.equal(defaultTimeToLive, other.defaultTimeToLive)
            && Objects.equal(minIndexInterval, other.minIndexInterval)
            && Objects.equal(maxIndexInterval, other.maxIndexInterval)
            && Objects.equal(speculativeRetry, other.speculativeRetry)
            && Objects.equal(populateIoCacheOnFlush, other.populateIoCacheOnFlush)
            && Objects.equal(droppedColumns, other.droppedColumns)
            && Objects.equal(triggers, other.triggers);
    }

    @Override
    public int hashCode()
    {
        return new HashCodeBuilder(29, 1597)
            .append(cfId)
            .append(ksName)
            .append(cfName)
            .append(cfType)
            .append(comparator)
            .append(comment)
            .append(readRepairChance)
            .append(dcLocalReadRepairChance)
            .append(gcGraceSeconds)
            .append(defaultValidator)
            .append(keyValidator)
            .append(minCompactionThreshold)
            .append(maxCompactionThreshold)
            .append(columnMetadata)
            .append(compactionStrategyClass)
            .append(compactionStrategyOptions)
            .append(compressionParameters)
            .append(bloomFilterFpChance)
            .append(memtableFlushPeriod)
            .append(caching)
            .append(defaultTimeToLive)
            .append(minIndexInterval)
            .append(maxIndexInterval)
            .append(speculativeRetry)
            .append(populateIoCacheOnFlush)
            .append(droppedColumns)
            .append(triggers)
            .toHashCode();
    }

<<<<<<< HEAD
    public AbstractType<?> getValueValidator(CellName name)
    {
        return getValueValidator(getColumnDefinition(name));
    }

    public AbstractType<?> getValueValidatorForFullCellName(ByteBuffer name)
    {
        // If this is a CQL table, we need to pull out the CQL column name to look up the correct column type.
        if (!isCQL3Table())
            return getValueValidator(getColumnDefinition(name));

        return getValueValidator(getColumnDefinition(comparator.cellFromByteBuffer(name)));
    }

    public AbstractType<?> getValueValidator(ColumnDefinition columnDefinition)
    {
        return columnDefinition == null
               ? defaultValidator
               : columnDefinition.type;
=======
    /**
     * Like getColumnDefinitionFromColumnName, the argument must be an internal column/cell name.
     */
    public AbstractType<?> getValueValidatorFromColumnName(ByteBuffer columnName)
    {
        ColumnDefinition def = getColumnDefinitionFromColumnName(columnName);
        return def == null ? defaultValidator : def.getValidator();
>>>>>>> b42feea6
    }

    /** applies implicit defaults to cf definition. useful in updates */
    public static void applyImplicitDefaults(org.apache.cassandra.thrift.CfDef cf_def)
    {
        if (!cf_def.isSetComment())
            cf_def.setComment("");
        if (!cf_def.isSetPopulate_io_cache_on_flush())
            cf_def.setPopulate_io_cache_on_flush(CFMetaData.DEFAULT_POPULATE_IO_CACHE_ON_FLUSH);
        if (!cf_def.isSetMin_compaction_threshold())
            cf_def.setMin_compaction_threshold(CFMetaData.DEFAULT_MIN_COMPACTION_THRESHOLD);
        if (!cf_def.isSetMax_compaction_threshold())
            cf_def.setMax_compaction_threshold(CFMetaData.DEFAULT_MAX_COMPACTION_THRESHOLD);
        if (cf_def.compaction_strategy == null)
            cf_def.compaction_strategy = DEFAULT_COMPACTION_STRATEGY_CLASS.getSimpleName();
        if (cf_def.compaction_strategy_options == null)
            cf_def.compaction_strategy_options = Collections.emptyMap();
        if (!cf_def.isSetCompression_options())
        {
            cf_def.setCompression_options(new HashMap<String, String>()
            {{
                if (DEFAULT_COMPRESSOR != null)
                    put(CompressionParameters.SSTABLE_COMPRESSION, DEFAULT_COMPRESSOR);
            }});
        }
        if (!cf_def.isSetDefault_time_to_live())
            cf_def.setDefault_time_to_live(CFMetaData.DEFAULT_DEFAULT_TIME_TO_LIVE);
        if (!cf_def.isSetDclocal_read_repair_chance())
            cf_def.setDclocal_read_repair_chance(CFMetaData.DEFAULT_DCLOCAL_READ_REPAIR_CHANCE);

        // if index_interval was set, use that for the min_index_interval default
        if (!cf_def.isSetMin_index_interval())
        {
            if (cf_def.isSetIndex_interval())
                cf_def.setMin_index_interval(cf_def.getIndex_interval());
            else
                cf_def.setMin_index_interval(CFMetaData.DEFAULT_MIN_INDEX_INTERVAL);
        }
        if (!cf_def.isSetMax_index_interval())
        {
            // ensure the max is at least as large as the min
            cf_def.setMax_index_interval(Math.max(cf_def.min_index_interval, CFMetaData.DEFAULT_MAX_INDEX_INTERVAL));
        }
    }

    public static CFMetaData fromThrift(org.apache.cassandra.thrift.CfDef cf_def) throws InvalidRequestException, ConfigurationException
    {
        ColumnFamilyType cfType = ColumnFamilyType.create(cf_def.column_type);
        if (cfType == null)
            throw new InvalidRequestException("Invalid column type " + cf_def.column_type);

        applyImplicitDefaults(cf_def);

        try
        {
            AbstractType<?> rawComparator = TypeParser.parse(cf_def.comparator_type);
            AbstractType<?> subComparator = cfType == ColumnFamilyType.Standard
                                          ? null
                                          : cf_def.subcomparator_type == null ? BytesType.instance : TypeParser.parse(cf_def.subcomparator_type);

            // Dense for thrit is simplified as all column metadata are REGULAR
            boolean isDense = (cf_def.column_metadata == null || cf_def.column_metadata.isEmpty()) && !isCQL3OnlyPKComparator(rawComparator);
            CellNameType comparator = CellNames.fromAbstractType(makeRawAbstractType(rawComparator, subComparator), isDense);

            UUID cfId = Schema.instance.getId(cf_def.keyspace, cf_def.name);
            if (cfId == null)
                cfId = UUIDGen.getTimeUUID();

            CFMetaData newCFMD = new CFMetaData(cf_def.keyspace,
                                                cf_def.name,
                                                cfType,
                                                comparator,
                                                cfId);

            if (cf_def.isSetGc_grace_seconds()) { newCFMD.gcGraceSeconds(cf_def.gc_grace_seconds); }
            if (cf_def.isSetMin_compaction_threshold()) { newCFMD.minCompactionThreshold(cf_def.min_compaction_threshold); }
            if (cf_def.isSetMax_compaction_threshold()) { newCFMD.maxCompactionThreshold(cf_def.max_compaction_threshold); }
            if (cf_def.isSetCompaction_strategy())
                newCFMD.compactionStrategyClass = createCompactionStrategy(cf_def.compaction_strategy);
            if (cf_def.isSetCompaction_strategy_options())
                newCFMD.compactionStrategyOptions(new HashMap<>(cf_def.compaction_strategy_options));
            if (cf_def.isSetBloom_filter_fp_chance())
                newCFMD.bloomFilterFpChance(cf_def.bloom_filter_fp_chance);
            if (cf_def.isSetMemtable_flush_period_in_ms())
                newCFMD.memtableFlushPeriod(cf_def.memtable_flush_period_in_ms);
            if (cf_def.isSetCaching() || cf_def.isSetCells_per_row_to_cache())
                newCFMD.caching(CachingOptions.fromThrift(cf_def.caching, cf_def.cells_per_row_to_cache));
            if (cf_def.isSetRead_repair_chance())
                newCFMD.readRepairChance(cf_def.read_repair_chance);
            if (cf_def.isSetDefault_time_to_live())
                newCFMD.defaultTimeToLive(cf_def.default_time_to_live);
            if (cf_def.isSetDclocal_read_repair_chance())
                newCFMD.dcLocalReadRepairChance(cf_def.dclocal_read_repair_chance);
            if (cf_def.isSetMin_index_interval())
                newCFMD.minIndexInterval(cf_def.min_index_interval);
            if (cf_def.isSetMax_index_interval())
                newCFMD.maxIndexInterval(cf_def.max_index_interval);
            if (cf_def.isSetSpeculative_retry())
                newCFMD.speculativeRetry(SpeculativeRetry.fromString(cf_def.speculative_retry));
            if (cf_def.isSetPopulate_io_cache_on_flush())
                newCFMD.populateIoCacheOnFlush(cf_def.populate_io_cache_on_flush);
            if (cf_def.isSetTriggers())
                newCFMD.triggers(TriggerDefinition.fromThrift(cf_def.triggers));

            CompressionParameters cp = CompressionParameters.create(cf_def.compression_options);

            if (cf_def.isSetKey_validation_class()) { newCFMD.keyValidator(TypeParser.parse(cf_def.key_validation_class)); }
            if (cf_def.isSetKey_alias() && !(newCFMD.keyValidator instanceof CompositeType))
                newCFMD.addOrReplaceColumnDefinition(ColumnDefinition.partitionKeyDef(newCFMD, cf_def.key_alias, newCFMD.keyValidator, null));

            return newCFMD.addAllColumnDefinitions(ColumnDefinition.fromThrift(newCFMD, cf_def.column_metadata))
                          .comment(cf_def.comment)
                          .defaultValidator(TypeParser.parse(cf_def.default_validation_class))
                          .compressionParameters(cp)
                          .rebuild();
        }
        catch (SyntaxException | MarshalException e)
        {
            throw new ConfigurationException(e.getMessage());
        }
    }

    /**
     * Create CFMetaData from thrift {@link CqlRow} that contains columns from schema_columnfamilies.
     *
     * @param columnsRes CqlRow containing columns from schema_columnfamilies.
     * @return CFMetaData derived from CqlRow
     */
    public static CFMetaData fromThriftCqlRow(CqlRow cf, CqlResult columnsRes)
    {
        UntypedResultSet.Row cfRow = new UntypedResultSet.Row(convertThriftCqlRow(cf));

        List<Map<String, ByteBuffer>> cols = new ArrayList<>(columnsRes.rows.size());
        for (CqlRow row : columnsRes.rows)
            cols.add(convertThriftCqlRow(row));
        UntypedResultSet colsRow = UntypedResultSet.create(cols);

        return fromSchemaNoTriggers(cfRow, colsRow);
    }

    private static Map<String, ByteBuffer> convertThriftCqlRow(CqlRow row)
    {
        Map<String, ByteBuffer> m = new HashMap<>();
        for (org.apache.cassandra.thrift.Column column : row.getColumns())
            m.put(UTF8Type.instance.getString(column.bufferForName()), column.value);
        return m;
    }

    public void reload()
    {
        Row cfDefRow = SystemKeyspace.readSchemaRow(SystemKeyspace.SCHEMA_COLUMNFAMILIES_CF, ksName, cfName);

        if (cfDefRow.cf == null || !cfDefRow.cf.hasColumns())
            throw new RuntimeException(String.format("%s not found in the schema definitions keyspace.", ksName + ":" + cfName));

        try
        {
            apply(fromSchema(cfDefRow));
        }
        catch (ConfigurationException e)
        {
            throw new RuntimeException(e);
        }
    }

    /**
     * Updates CFMetaData in-place to match cf_def
     *
     * *Note*: This method left package-private only for DefsTest, don't use directly!
     *
     * @throws ConfigurationException if ks/cf names or cf ids didn't match
     */
    void apply(CFMetaData cfm) throws ConfigurationException
    {
        logger.debug("applying {} to {}", cfm, this);

        validateCompatility(cfm);

        // TODO: this method should probably return a new CFMetaData so that
        // 1) we can keep comparator final
        // 2) updates are applied atomically
        comparator = cfm.comparator;

        // compaction thresholds are checked by ThriftValidation. We shouldn't be doing
        // validation on the apply path; it's too late for that.

        comment = Strings.nullToEmpty(cfm.comment);
        readRepairChance = cfm.readRepairChance;
        dcLocalReadRepairChance = cfm.dcLocalReadRepairChance;
        gcGraceSeconds = cfm.gcGraceSeconds;
        defaultValidator = cfm.defaultValidator;
        keyValidator = cfm.keyValidator;
        minCompactionThreshold = cfm.minCompactionThreshold;
        maxCompactionThreshold = cfm.maxCompactionThreshold;

        bloomFilterFpChance = cfm.bloomFilterFpChance;
        caching = cfm.caching;
        minIndexInterval = cfm.minIndexInterval;
        maxIndexInterval = cfm.maxIndexInterval;
        memtableFlushPeriod = cfm.memtableFlushPeriod;
        defaultTimeToLive = cfm.defaultTimeToLive;
        speculativeRetry = cfm.speculativeRetry;
        populateIoCacheOnFlush = cfm.populateIoCacheOnFlush;

        if (!cfm.droppedColumns.isEmpty())
            droppedColumns = cfm.droppedColumns;

        MapDifference<ByteBuffer, ColumnDefinition> columnDiff = Maps.difference(columnMetadata, cfm.columnMetadata);
        // columns that are no longer needed
        for (ColumnDefinition cd : columnDiff.entriesOnlyOnLeft().values())
            removeColumnDefinition(cd);
        // newly added columns
        for (ColumnDefinition cd : columnDiff.entriesOnlyOnRight().values())
            addColumnDefinition(cd);
        // old columns with updated attributes
        for (ByteBuffer name : columnDiff.entriesDiffering().keySet())
        {
            ColumnDefinition oldDef = columnMetadata.get(name);
            ColumnDefinition def = cfm.columnMetadata.get(name);
            addOrReplaceColumnDefinition(oldDef.apply(def));
        }

        compactionStrategyClass = cfm.compactionStrategyClass;
        compactionStrategyOptions = cfm.compactionStrategyOptions;

        compressionParameters = cfm.compressionParameters;

        triggers = cfm.triggers;

        rebuild();
        logger.debug("application result is {}", this);
    }

    public void validateCompatility(CFMetaData cfm) throws ConfigurationException
    {
        // validate
        if (!cfm.ksName.equals(ksName))
            throw new ConfigurationException(String.format("Keyspace mismatch (found %s; expected %s)",
                                                           cfm.ksName, ksName));
        if (!cfm.cfName.equals(cfName))
            throw new ConfigurationException(String.format("Column family mismatch (found %s; expected %s)",
                                                           cfm.cfName, cfName));
        if (!cfm.cfId.equals(cfId))
            throw new ConfigurationException(String.format("Column family ID mismatch (found %s; expected %s)",
                                                           cfm.cfId, cfId));

        if (!cfm.cfType.equals(cfType))
            throw new ConfigurationException("types do not match.");

        if (!cfm.comparator.isCompatibleWith(comparator))
            throw new ConfigurationException("comparators do not match or are not compatible.");
    }

    public static void validateCompactionOptions(Class<? extends AbstractCompactionStrategy> strategyClass, Map<String, String> options) throws ConfigurationException
    {
        try
        {
            if (options == null)
                return;

            Map<?,?> unknownOptions = (Map) strategyClass.getMethod("validateOptions", Map.class).invoke(null, options);
            if (!unknownOptions.isEmpty())
                throw new ConfigurationException(String.format("Properties specified %s are not understood by %s", unknownOptions.keySet(), strategyClass.getSimpleName()));
        }
        catch (NoSuchMethodException e)
        {
            logger.warn("Compaction Strategy {} does not have a static validateOptions method. Validation ignored", strategyClass.getName());
        }
        catch (InvocationTargetException e)
        {
            if (e.getTargetException() instanceof ConfigurationException)
                throw (ConfigurationException) e.getTargetException();
            throw new ConfigurationException("Failed to validate compaction options");
        }
        catch (ConfigurationException e)
        {
            throw e;
        }
        catch (Exception e)
        {
            throw new ConfigurationException("Failed to validate compaction options");
        }
    }

    public static Class<? extends AbstractCompactionStrategy> createCompactionStrategy(String className) throws ConfigurationException
    {
        className = className.contains(".") ? className : "org.apache.cassandra.db.compaction." + className;
        Class<AbstractCompactionStrategy> strategyClass = FBUtilities.classForName(className, "compaction strategy");
        if (!AbstractCompactionStrategy.class.isAssignableFrom(strategyClass))
            throw new ConfigurationException(String.format("Specified compaction strategy class (%s) is not derived from AbstractReplicationStrategy", className));

        return strategyClass;
    }

    public AbstractCompactionStrategy createCompactionStrategyInstance(ColumnFamilyStore cfs)
    {
        try
        {
            Constructor<? extends AbstractCompactionStrategy> constructor = compactionStrategyClass.getConstructor(new Class[] {
                ColumnFamilyStore.class,
                Map.class // options
            });
            return constructor.newInstance(cfs, compactionStrategyOptions);
        }
        catch (NoSuchMethodException | IllegalAccessException | InvocationTargetException | InstantiationException e)
        {
            throw new RuntimeException(e);
        }
    }

    // converts CFM to thrift CfDef
    public org.apache.cassandra.thrift.CfDef toThrift()
    {
        org.apache.cassandra.thrift.CfDef def = new org.apache.cassandra.thrift.CfDef(ksName, cfName);
        def.setColumn_type(cfType.name());

        if (isSuper())
        {
            def.setComparator_type(comparator.subtype(0).toString());
            def.setSubcomparator_type(comparator.subtype(1).toString());
        }
        else
        {
            def.setComparator_type(comparator.toString());
        }

        def.setComment(Strings.nullToEmpty(comment));
        def.setRead_repair_chance(readRepairChance);
        def.setDclocal_read_repair_chance(dcLocalReadRepairChance);
        def.setPopulate_io_cache_on_flush(populateIoCacheOnFlush);
        def.setGc_grace_seconds(gcGraceSeconds);
        def.setDefault_validation_class(defaultValidator == null ? null : defaultValidator.toString());
        def.setKey_validation_class(keyValidator.toString());
        def.setMin_compaction_threshold(minCompactionThreshold);
        def.setMax_compaction_threshold(maxCompactionThreshold);
        // We only return the alias if only one is set since thrift don't know about multiple key aliases
        if (partitionKeyColumns.size() == 1)
            def.setKey_alias(partitionKeyColumns.get(0).name.bytes);
        def.setColumn_metadata(ColumnDefinition.toThrift(columnMetadata));
        def.setCompaction_strategy(compactionStrategyClass.getName());
        def.setCompaction_strategy_options(new HashMap<>(compactionStrategyOptions));
        def.setCompression_options(compressionParameters.asThriftOptions());
        if (bloomFilterFpChance != null)
            def.setBloom_filter_fp_chance(bloomFilterFpChance);
        def.setMin_index_interval(minIndexInterval);
        def.setMax_index_interval(maxIndexInterval);
        def.setMemtable_flush_period_in_ms(memtableFlushPeriod);
        def.setCaching(caching.toThriftCaching());
        def.setCells_per_row_to_cache(caching.toThriftCellsPerRow());
        def.setDefault_time_to_live(defaultTimeToLive);
        def.setSpeculative_retry(speculativeRetry.toString());
        def.setTriggers(TriggerDefinition.toThrift(triggers));

        return def;
    }

    /**
     * Returns the ColumnDefinition for {@code name}.
     */
    public ColumnDefinition getColumnDefinition(ColumnIdentifier name)
    {
        return columnMetadata.get(name.bytes);
    }

    // In general it is preferable to work with ColumnIdentifier to make it
    // clear that we are talking about a CQL column, not a cell name, but there
    // is a few cases where all we have is a ByteBuffer (when dealing with IndexExpression
    // for instance) so...
    public ColumnDefinition getColumnDefinition(ByteBuffer name)
    {
        return columnMetadata.get(name);
    }

    /**
     * Returns a ColumnDefinition given a cell name.
     */
    public ColumnDefinition getColumnDefinition(CellName cellName)
    {
<<<<<<< HEAD
        ColumnIdentifier id = cellName.cql3ColumnName();
        return id == null
             ? getColumnDefinition(cellName.toByteBuffer())  // Means a dense layout, try the full column name
             : getColumnDefinition(id);
=======
        if (!isSuper() && (comparator instanceof CompositeType))
        {
            CompositeType composite = (CompositeType)comparator;
            ByteBuffer[] components = composite.split(columnName);
            for (ColumnDefinition def : regularAndStaticColumns())
            {
                ByteBuffer toCompare;
                if (def.componentIndex == null)
                {
                    toCompare = columnName;
                }
                else
                {
                    if (def.componentIndex >= components.length)
                        break;

                    toCompare = components[def.componentIndex];
                }
                if (def.name.equals(toCompare))
                    return def;
            }
            return null;
        }
        else
        {
            ColumnDefinition def = column_metadata.get(columnName);
            // It's possible that the def is a PRIMARY KEY or COMPACT_VALUE one in case a concrete cell
            // name conflicts with a CQL column name, which can happen in 2 cases:
            // 1) because the user inserted a cell through Thrift that conflicts with a default "alias" used
            //    by CQL for thrift tables (see #6892).
            // 2) for COMPACT STORAGE tables with a single utf8 clustering column, the cell name can be anything,
            //    including a CQL column name (without this being a problem).
            // In any case, this is fine, this just mean that columnDefinition is not the ColumnDefinition we are
            // looking for.
            return def != null && def.isPartOfCellName() ? def : null;
        }
>>>>>>> b42feea6
    }

    public ColumnDefinition getColumnDefinitionForIndex(String indexName)
    {
        for (ColumnDefinition def : allColumns())
        {
            if (indexName.equals(def.getIndexName()))
                return def;
        }
        return null;
    }

    /**
     * Convert a null index_name to appropriate default name according to column status
     */
    public void addDefaultIndexNames() throws ConfigurationException
    {
        // if this is ColumnFamily update we need to add previously defined index names to the existing columns first
        UUID cfId = Schema.instance.getId(ksName, cfName);
        if (cfId != null)
        {
            CFMetaData cfm = Schema.instance.getCFMetaData(cfId);

            for (ColumnDefinition newDef : allColumns())
            {
                if (!cfm.columnMetadata.containsKey(newDef.name.bytes) || newDef.getIndexType() == null)
                    continue;

                String oldIndexName = cfm.getColumnDefinition(newDef.name).getIndexName();

                if (oldIndexName == null)
                    continue;

                if (newDef.getIndexName() != null && !oldIndexName.equals(newDef.getIndexName()))
                    throw new ConfigurationException("Can't modify index name: was '" + oldIndexName + "' changed to '" + newDef.getIndexName() + "'.");

                newDef.setIndexName(oldIndexName);
            }
        }

        Set<String> existingNames = existingIndexNames(null);
        for (ColumnDefinition column : allColumns())
        {
            if (column.getIndexType() != null && column.getIndexName() == null)
            {
                String baseName = getDefaultIndexName(cfName, column.name);
                String indexName = baseName;
                int i = 0;
                while (existingNames.contains(indexName))
                    indexName = baseName + '_' + (++i);
                column.setIndexName(indexName);
            }
        }
    }

    public static String getDefaultIndexName(String cfName, ColumnIdentifier columnName)
    {
        return (cfName + "_" + columnName + "_idx").replaceAll("\\W", "");
    }

    public Iterator<OnDiskAtom> getOnDiskIterator(DataInput in, Descriptor.Version version)
    {
        return getOnDiskIterator(in, ColumnSerializer.Flag.LOCAL, Integer.MIN_VALUE, version);
    }

    public Iterator<OnDiskAtom> getOnDiskIterator(DataInput in, ColumnSerializer.Flag flag, int expireBefore, Descriptor.Version version)
    {
        return Cell.onDiskIterator(in, flag, expireBefore, version, comparator);
    }

    public AtomDeserializer getOnDiskDeserializer(DataInput in, Descriptor.Version version)
    {
        return new AtomDeserializer(comparator, in, ColumnSerializer.Flag.LOCAL, Integer.MIN_VALUE, version);
    }

    public static boolean isNameValid(String name)
    {
        return name != null && !name.isEmpty() && name.length() <= Schema.NAME_LENGTH && name.matches("\\w+");
    }

    public static boolean isIndexNameValid(String name)
    {
        return name != null && !name.isEmpty() && name.matches("\\w+");
    }

    public CFMetaData validate() throws ConfigurationException
    {
        rebuild();

        if (!isNameValid(ksName))
            throw new ConfigurationException(String.format("Keyspace name must not be empty, more than %s characters long, or contain non-alphanumeric-underscore characters (got \"%s\")", Schema.NAME_LENGTH, ksName));
        if (!isNameValid(cfName))
            throw new ConfigurationException(String.format("ColumnFamily name must not be empty, more than %s characters long, or contain non-alphanumeric-underscore characters (got \"%s\")", Schema.NAME_LENGTH, cfName));

        if (cfType == null)
            throw new ConfigurationException(String.format("Invalid column family type for %s", cfName));

        for (int i = 0; i < comparator.size(); i++)
        {
            if (comparator.subtype(i) instanceof CounterColumnType)
                throw new ConfigurationException("CounterColumnType is not a valid comparator");
        }
        if (keyValidator instanceof CounterColumnType)
            throw new ConfigurationException("CounterColumnType is not a valid key validator");

        // Mixing counter with non counter columns is not supported (#2614)
        if (defaultValidator instanceof CounterColumnType)
        {
            for (ColumnDefinition def : regularAndStaticColumns())
                if (!(def.type instanceof CounterColumnType))
                    throw new ConfigurationException("Cannot add a non counter column (" + def.name + ") in a counter column family");
        }
        else
        {
            for (ColumnDefinition def : allColumns())
                if (def.type instanceof CounterColumnType)
                    throw new ConfigurationException("Cannot add a counter column (" + def.name + ") in a non counter column family");
        }

        // initialize a set of names NOT in the CF under consideration
        Set<String> indexNames = existingIndexNames(cfName);
        for (ColumnDefinition c : allColumns())
        {
            if (c.getIndexType() == null)
            {
                if (c.getIndexName() != null)
                    throw new ConfigurationException("Index name cannot be set without index type");
            }
            else
            {
                if (cfType == ColumnFamilyType.Super)
                    throw new ConfigurationException("Secondary indexes are not supported on super column families");
                if (!isIndexNameValid(c.getIndexName()))
                    throw new ConfigurationException("Illegal index name " + c.getIndexName());
                // check index names against this CF _and_ globally
                if (indexNames.contains(c.getIndexName()))
                    throw new ConfigurationException("Duplicate index name " + c.getIndexName());
                indexNames.add(c.getIndexName());

                if (c.getIndexType() == IndexType.CUSTOM)
                {
                    if (c.getIndexOptions() == null || !c.getIndexOptions().containsKey(SecondaryIndex.CUSTOM_INDEX_OPTION_NAME))
                        throw new ConfigurationException("Required index option missing: " + SecondaryIndex.CUSTOM_INDEX_OPTION_NAME);
                }

                // This method validates the column metadata but does not intialize the index
                SecondaryIndex.createInstance(null, c);
            }
        }

        validateCompactionThresholds();

        if (bloomFilterFpChance != null && bloomFilterFpChance == 0)
            throw new ConfigurationException("Zero false positives is impossible; bloom filter false positive chance bffpc must be 0 < bffpc <= 1");

        validateIndexIntervalThresholds();

        return this;
    }

    private static Set<String> existingIndexNames(String cfToExclude)
    {
        Set<String> indexNames = new HashSet<>();
        for (ColumnFamilyStore cfs : ColumnFamilyStore.all())
            if (cfToExclude == null || !cfs.name.equals(cfToExclude))
                for (ColumnDefinition cd : cfs.metadata.allColumns())
                    indexNames.add(cd.getIndexName());
        return indexNames;
    }

    private void validateCompactionThresholds() throws ConfigurationException
    {
        if (maxCompactionThreshold == 0)
        {
            logger.warn("Disabling compaction by setting max or min compaction has been deprecated, " +
                    "set the compaction strategy option 'enabled' to 'false' instead");
            return;
        }

        if (minCompactionThreshold <= 1)
            throw new ConfigurationException(String.format("Min compaction threshold cannot be less than 2 (got %d).", minCompactionThreshold));

        if (minCompactionThreshold > maxCompactionThreshold)
            throw new ConfigurationException(String.format("Min compaction threshold (got %d) cannot be greater than max compaction threshold (got %d)",
                                                            minCompactionThreshold, maxCompactionThreshold));
    }

    private void validateIndexIntervalThresholds() throws ConfigurationException
    {
        if (minIndexInterval <= 0)
            throw new ConfigurationException(String.format("Min index interval must be greater than 0 (got %d).", minIndexInterval));
        if (maxIndexInterval < minIndexInterval)
            throw new ConfigurationException(String.format("Max index interval (%d) must be greater than the min index " +
                                                           "interval (%d).", maxIndexInterval, minIndexInterval));
    }

    /**
     * Create schema mutations to update this metadata to provided new state.
     *
     * @param newState The new metadata (for the same CF)
     * @param modificationTimestamp Timestamp to use for mutation
     * @param fromThrift whether the newState comes from thrift
     *
     * @return Difference between attributes in form of schema mutation
     */
    public Mutation toSchemaUpdate(CFMetaData newState, long modificationTimestamp, boolean fromThrift)
    {
        Mutation mutation = new Mutation(Keyspace.SYSTEM_KS, SystemKeyspace.getSchemaKSKey(ksName));

        newState.toSchemaNoColumnsNoTriggers(mutation, modificationTimestamp);

        MapDifference<ByteBuffer, ColumnDefinition> columnDiff = Maps.difference(columnMetadata, newState.columnMetadata);

        // columns that are no longer needed
        for (ColumnDefinition cd : columnDiff.entriesOnlyOnLeft().values())
        {
            // Thrift only knows about the REGULAR ColumnDefinition type, so don't consider other type
            // are being deleted just because they are not here.
            if (fromThrift && cd.kind != ColumnDefinition.Kind.REGULAR)
                continue;

            cd.deleteFromSchema(mutation, modificationTimestamp);
        }

        // newly added columns
        for (ColumnDefinition cd : columnDiff.entriesOnlyOnRight().values())
            cd.toSchema(mutation, modificationTimestamp);

        // old columns with updated attributes
        for (ByteBuffer name : columnDiff.entriesDiffering().keySet())
        {
            ColumnDefinition cd = newState.columnMetadata.get(name);
            cd.toSchema(mutation, modificationTimestamp);
        }

        MapDifference<String, TriggerDefinition> triggerDiff = Maps.difference(triggers, newState.triggers);

        // dropped triggers
        for (TriggerDefinition td : triggerDiff.entriesOnlyOnLeft().values())
            td.deleteFromSchema(mutation, cfName, modificationTimestamp);

        // newly created triggers
        for (TriggerDefinition td : triggerDiff.entriesOnlyOnRight().values())
            td.toSchema(mutation, cfName, modificationTimestamp);

        return mutation;
    }

    /**
     * Remove all CF attributes from schema
     *
     * @param timestamp Timestamp to use
     *
     * @return Mutation to use to completely remove cf from schema
     */
    public Mutation dropFromSchema(long timestamp)
    {
        Mutation mutation = new Mutation(Keyspace.SYSTEM_KS, SystemKeyspace.getSchemaKSKey(ksName));
        ColumnFamily cf = mutation.addOrGet(SchemaColumnFamiliesCf);
        int ldt = (int) (System.currentTimeMillis() / 1000);

        Composite prefix = SchemaColumnFamiliesCf.comparator.make(cfName);
        cf.addAtom(new RangeTombstone(prefix, prefix.end(), timestamp, ldt));

        for (ColumnDefinition cd : allColumns())
            cd.deleteFromSchema(mutation, timestamp);

        for (TriggerDefinition td : triggers.values())
            td.deleteFromSchema(mutation, cfName, timestamp);

        return mutation;
    }

    public boolean isPurged()
    {
        return isPurged;
    }

    void markPurged()
    {
        isPurged = true;
    }

    public void toSchema(Mutation mutation, long timestamp)
    {
        toSchemaNoColumnsNoTriggers(mutation, timestamp);

        for (TriggerDefinition td : triggers.values())
            td.toSchema(mutation, cfName, timestamp);

        for (ColumnDefinition cd : allColumns())
            cd.toSchema(mutation, timestamp);
    }

    private void toSchemaNoColumnsNoTriggers(Mutation mutation, long timestamp)
    {
        // For property that can be null (and can be changed), we insert tombstones, to make sure
        // we don't keep a property the user has removed
        ColumnFamily cf = mutation.addOrGet(SchemaColumnFamiliesCf);
        Composite prefix = SchemaColumnFamiliesCf.comparator.make(cfName);
        CFRowAdder adder = new CFRowAdder(cf, prefix, timestamp);

        adder.add("cf_id", cfId);
        adder.add("type", cfType.toString());

        if (isSuper())
        {
            // We need to continue saving the comparator and subcomparator separatly, otherwise
            // we won't know at deserialization if the subcomparator should be taken into account
            // TODO: we should implement an on-start migration if we want to get rid of that.
            adder.add("comparator", comparator.subtype(0).toString());
            adder.add("subcomparator", comparator.subtype(1).toString());
        }
        else
        {
            adder.add("comparator", comparator.toString());
        }

        adder.add("comment", comment);
        adder.add("read_repair_chance", readRepairChance);
        adder.add("local_read_repair_chance", dcLocalReadRepairChance);
        adder.add("populate_io_cache_on_flush", populateIoCacheOnFlush);
        adder.add("gc_grace_seconds", gcGraceSeconds);
        adder.add("default_validator", defaultValidator.toString());
        adder.add("key_validator", keyValidator.toString());
        adder.add("min_compaction_threshold", minCompactionThreshold);
        adder.add("max_compaction_threshold", maxCompactionThreshold);
        adder.add("bloom_filter_fp_chance", bloomFilterFpChance);

        adder.add("memtable_flush_period_in_ms", memtableFlushPeriod);
        adder.add("caching", caching.toString());
        adder.add("default_time_to_live", defaultTimeToLive);
        adder.add("compaction_strategy_class", compactionStrategyClass.getName());
        adder.add("compression_parameters", json(compressionParameters.asThriftOptions()));
        adder.add("compaction_strategy_options", json(compactionStrategyOptions));
        adder.add("min_index_interval", minIndexInterval);
        adder.add("max_index_interval", maxIndexInterval);
        adder.add("index_interval", null);
        adder.add("speculative_retry", speculativeRetry.toString());

        for (Map.Entry<ColumnIdentifier, Long> entry : droppedColumns.entrySet())
            adder.addMapEntry("dropped_columns", entry.getKey().toString(), entry.getValue());

        // Save the CQL3 metadata "the old way" for compatibility sake
        adder.add("key_aliases", aliasesToJson(partitionKeyColumns));
        adder.add("column_aliases", aliasesToJson(clusteringColumns));
        adder.add("value_alias", compactValueColumn == null ? null : compactValueColumn.name.toString());
    }

    // Package protected for use by tests
    static CFMetaData fromSchemaNoTriggers(UntypedResultSet.Row result, UntypedResultSet serializedColumnDefinitions)
    {
        try
        {
            String ksName = result.getString("keyspace_name");
            String cfName = result.getString("columnfamily_name");

            AbstractType<?> rawComparator = TypeParser.parse(result.getString("comparator"));
            AbstractType<?> subComparator = result.has("subcomparator") ? TypeParser.parse(result.getString("subcomparator")) : null;
            ColumnFamilyType cfType = ColumnFamilyType.valueOf(result.getString("type"));

            AbstractType<?> fullRawComparator = makeRawAbstractType(rawComparator, subComparator);

            List<ColumnDefinition> columnDefs = ColumnDefinition.fromSchema(serializedColumnDefinitions,
                                                                            ksName,
                                                                            cfName,
                                                                            fullRawComparator,
                                                                            cfType == ColumnFamilyType.Super);

            CellNameType comparator = CellNames.fromAbstractType(fullRawComparator, isDense(fullRawComparator, columnDefs));

            // if we are upgrading, we use id generated from names initially
            UUID cfId = result.has("cf_id")
                      ? result.getUUID("cf_id")
                      : generateLegacyCfId(ksName, cfName);

            CFMetaData cfm = new CFMetaData(ksName, cfName, cfType, comparator, cfId);

            cfm.readRepairChance(result.getDouble("read_repair_chance"));
            cfm.dcLocalReadRepairChance(result.getDouble("local_read_repair_chance"));
            cfm.gcGraceSeconds(result.getInt("gc_grace_seconds"));
            cfm.defaultValidator(TypeParser.parse(result.getString("default_validator")));
            cfm.keyValidator(TypeParser.parse(result.getString("key_validator")));
            cfm.minCompactionThreshold(result.getInt("min_compaction_threshold"));
            cfm.maxCompactionThreshold(result.getInt("max_compaction_threshold"));
            if (result.has("comment"))
                cfm.comment(result.getString("comment"));
            if (result.has("bloom_filter_fp_chance"))
                cfm.bloomFilterFpChance(result.getDouble("bloom_filter_fp_chance"));
            if (result.has("memtable_flush_period_in_ms"))
                cfm.memtableFlushPeriod(result.getInt("memtable_flush_period_in_ms"));
            cfm.caching(CachingOptions.fromString(result.getString("caching")));
            if (result.has("default_time_to_live"))
                cfm.defaultTimeToLive(result.getInt("default_time_to_live"));
            if (result.has("speculative_retry"))
                cfm.speculativeRetry(SpeculativeRetry.fromString(result.getString("speculative_retry")));
            cfm.compactionStrategyClass(createCompactionStrategy(result.getString("compaction_strategy_class")));
            cfm.compressionParameters(CompressionParameters.create(fromJsonMap(result.getString("compression_parameters"))));
            cfm.compactionStrategyOptions(fromJsonMap(result.getString("compaction_strategy_options")));

            // migrate old index_interval values to min_index_interval, if present
            if (result.has("min_index_interval"))
                cfm.minIndexInterval(result.getInt("min_index_interval"));
            else if (result.has("index_interval"))
                cfm.minIndexInterval(result.getInt("index_interval"));

            if (result.has("max_index_interval"))
                cfm.maxIndexInterval(result.getInt("max_index_interval"));

            if (result.has("populate_io_cache_on_flush"))
                cfm.populateIoCacheOnFlush(result.getBoolean("populate_io_cache_on_flush"));

            /*
             * The info previously hold by key_aliases, column_aliases and value_alias is now stored in columnMetadata (because 1) this
             * make more sense and 2) this allow to store indexing information).
             * However, for upgrade sake we need to still be able to read those old values. Moreover, we cannot easily
             * remove those old columns once "converted" to columnMetadata because that would screw up nodes that may
             * not have upgraded. So for now we keep the both info and in sync, even though its redundant.
             */
            if (result.has("key_aliases"))
                cfm.addColumnMetadataFromAliases(aliasesFromStrings(fromJsonList(result.getString("key_aliases"))), cfm.keyValidator, ColumnDefinition.Kind.PARTITION_KEY);
            if (result.has("column_aliases"))
                cfm.addColumnMetadataFromAliases(aliasesFromStrings(fromJsonList(result.getString("column_aliases"))), cfm.comparator.asAbstractType(), ColumnDefinition.Kind.CLUSTERING_COLUMN);

            if (result.has("value_alias"))
                cfm.addColumnMetadataFromAliases(Collections.singletonList(result.getBytes("value_alias")), cfm.defaultValidator, ColumnDefinition.Kind.COMPACT_VALUE);

            if (result.has("dropped_columns"))
                cfm.droppedColumns(convertDroppedColumns(result.getMap("dropped_columns", UTF8Type.instance, LongType.instance)));

            for (ColumnDefinition cd : columnDefs)
                cfm.addOrReplaceColumnDefinition(cd);

            return cfm.rebuild();
        }
        catch (SyntaxException | ConfigurationException e)
        {
            throw new RuntimeException(e);
        }
    }

    public void addColumnMetadataFromAliases(List<ByteBuffer> aliases, AbstractType<?> comparator, ColumnDefinition.Kind kind)
    {
        if (comparator instanceof CompositeType)
        {
            CompositeType ct = (CompositeType)comparator;
            for (int i = 0; i < aliases.size(); ++i)
            {
                if (aliases.get(i) != null)
                {
                    addOrReplaceColumnDefinition(new ColumnDefinition(this, aliases.get(i), ct.types.get(i), i, kind));
                }
            }
        }
        else
        {
            assert aliases.size() <= 1;
            if (!aliases.isEmpty() && aliases.get(0) != null)
                addOrReplaceColumnDefinition(new ColumnDefinition(this, aliases.get(0), comparator, null, kind));
        }
    }

    /**
     * Deserialize CF metadata from low-level representation
     *
     * @return Thrift-based metadata deserialized from schema
     */
    public static CFMetaData fromSchema(UntypedResultSet.Row result)
    {
        String ksName = result.getString("keyspace_name");
        String cfName = result.getString("columnfamily_name");

        Row serializedColumns = SystemKeyspace.readSchemaRow(SystemKeyspace.SCHEMA_COLUMNS_CF, ksName, cfName);
        CFMetaData cfm = fromSchemaNoTriggers(result, ColumnDefinition.resultify(serializedColumns));

        Row serializedTriggers = SystemKeyspace.readSchemaRow(SystemKeyspace.SCHEMA_TRIGGERS_CF, ksName, cfName);
        addTriggerDefinitionsFromSchema(cfm, serializedTriggers);

        return cfm;
    }

    private static CFMetaData fromSchema(Row row)
    {
        UntypedResultSet.Row result = QueryProcessor.resultify("SELECT * FROM system.schema_columnfamilies", row).one();
        return fromSchema(result);
    }

    private String aliasesToJson(List<ColumnDefinition> rawAliases)
    {
        if (rawAliases == null)
            return null;

        List<String> aliases = new ArrayList<>(rawAliases.size());
        for (ColumnDefinition rawAlias : rawAliases)
            aliases.add(rawAlias.name.toString());
        return json(aliases);
    }

    private static List<ByteBuffer> aliasesFromStrings(List<String> aliases)
    {
        List<ByteBuffer> rawAliases = new ArrayList<>(aliases.size());
        for (String alias : aliases)
            rawAliases.add(UTF8Type.instance.decompose(alias));
        return rawAliases;
    }

    private static Map<ColumnIdentifier, Long> convertDroppedColumns(Map<String, Long> raw)
    {
        Map<ColumnIdentifier, Long> converted = Maps.newHashMap();
        for (Map.Entry<String, Long> entry : raw.entrySet())
            converted.put(new ColumnIdentifier(entry.getKey(), true), entry.getValue());
        return converted;
    }

    /**
     * Convert current metadata into schema mutation
     *
     * @param timestamp Timestamp to use
     *
     * @return Low-level representation of the CF
     *
     * @throws ConfigurationException if any of the attributes didn't pass validation
     */
    public Mutation toSchema(long timestamp) throws ConfigurationException
    {
        Mutation mutation = new Mutation(Keyspace.SYSTEM_KS, SystemKeyspace.getSchemaKSKey(ksName));
        toSchema(mutation, timestamp);
        return mutation;
    }

    // The comparator to validate the definition name.

    public AbstractType<?> getColumnDefinitionComparator(ColumnDefinition def)
    {
        return getComponentComparator(def.isOnAllComponents() ? null : def.position(), def.kind);
    }

    public AbstractType<?> getComponentComparator(Integer componentIndex, ColumnDefinition.Kind kind)
    {
        switch (kind)
        {
            case REGULAR:
                if (componentIndex == null)
                    return comparator.asAbstractType();

                AbstractType<?> t = comparator.subtype(componentIndex);
                assert t != null : "Non-sensical component index";
                return t;
            default:
                // CQL3 column names are UTF8
                return UTF8Type.instance;
        }
    }

    public CFMetaData addAllColumnDefinitions(Collection<ColumnDefinition> defs)
    {
        for (ColumnDefinition def : defs)
            addOrReplaceColumnDefinition(def);
        return this;
    }

    public CFMetaData addColumnDefinition(ColumnDefinition def) throws ConfigurationException
    {
        if (columnMetadata.containsKey(def.name.bytes))
            throw new ConfigurationException(String.format("Cannot add column %s, a column with the same name already exists", def.name));

        return addOrReplaceColumnDefinition(def);
    }

    // This method doesn't check if a def of the same name already exist and should only be used when we
    // know this cannot happen.
    public CFMetaData addOrReplaceColumnDefinition(ColumnDefinition def)
    {
        if (def.kind == ColumnDefinition.Kind.REGULAR)
            comparator.addCQL3Column(def.name);
        columnMetadata.put(def.name.bytes, def);
        return this;
    }

    public boolean removeColumnDefinition(ColumnDefinition def)
    {
        if (def.kind == ColumnDefinition.Kind.REGULAR)
            comparator.removeCQL3Column(def.name);
        return columnMetadata.remove(def.name.bytes) != null;
    }

    private static void addTriggerDefinitionsFromSchema(CFMetaData cfDef, Row serializedTriggerDefinitions)
    {
        for (TriggerDefinition td : TriggerDefinition.fromSchema(serializedTriggerDefinitions))
            cfDef.triggers.put(td.name, td);
    }

    public void addTriggerDefinition(TriggerDefinition def) throws ConfigurationException
    {
        if (triggers.containsKey(def.name))
            throw new ConfigurationException(String.format("Cannot create trigger %s, a trigger with the same name already exists", def.name));
        triggers.put(def.name, def);
    }

    public boolean removeTrigger(String name)
    {
        return triggers.remove(name) != null;
    }

    public void recordColumnDrop(ColumnDefinition def)
    {
        assert !def.isOnAllComponents();
        droppedColumns.put(def.name, FBUtilities.timestampMicros());
    }

    public void renameColumn(ColumnIdentifier from, ColumnIdentifier to) throws InvalidRequestException
    {
        ColumnDefinition def = getColumnDefinition(from);
        if (def == null)
            throw new InvalidRequestException(String.format("Cannot rename unknown column %s in keyspace %s", from, cfName));

        if (getColumnDefinition(to) != null)
            throw new InvalidRequestException(String.format("Cannot rename column %s to %s in keyspace %s; another column of that name already exist", from, to, cfName));

<<<<<<< HEAD
        if (def.kind == ColumnDefinition.Kind.REGULAR || def.kind == ColumnDefinition.Kind.STATIC)
=======
        if (def.isPartOfCellName())
>>>>>>> b42feea6
        {
            throw new InvalidRequestException(String.format("Cannot rename non PRIMARY KEY part %s", from));
        }
        else if (def.isIndexed())
        {
            throw new InvalidRequestException(String.format("Cannot rename column %s because it is secondary indexed", from));
        }

        ColumnDefinition newDef = def.withNewName(to);
        // don't call addColumnDefinition/removeColumnDefition because we want to avoid recomputing
        // the CQL3 cfDef between those two operation
        addOrReplaceColumnDefinition(newDef);
        removeColumnDefinition(def);
    }

    public CFMetaData rebuild()
    {
        List<ColumnDefinition> pkCols = nullInitializedList(keyValidator.componentsCount());
        List<ColumnDefinition> ckCols = nullInitializedList(comparator.clusteringPrefixSize());
        // We keep things sorted to get consistent/predicatable order in select queries
        SortedSet<ColumnDefinition> regCols = new TreeSet<>(regularColumnComparator);
        SortedSet<ColumnDefinition> statCols = new TreeSet<>(regularColumnComparator);
        ColumnDefinition compactCol = null;

        for (ColumnDefinition def : allColumns())
        {
            switch (def.kind)
            {
                case PARTITION_KEY:
                    assert !(def.isOnAllComponents() && keyValidator instanceof CompositeType);
                    pkCols.set(def.position(), def);
                    break;
                case CLUSTERING_COLUMN:
                    assert !(def.isOnAllComponents() && comparator.isCompound());
                    ckCols.set(def.position(), def);
                    break;
                case REGULAR:
                    regCols.add(def);
                    break;
                case STATIC:
                    statCols.add(def);
                    break;
                case COMPACT_VALUE:
                    assert compactCol == null : "There shouldn't be more than one compact value defined: got " + compactCol + " and " + def;
                    compactCol = def;
                    break;
            }
        }

        // Now actually assign the correct value. This is not atomic, but then again, updating CFMetaData is never atomic anyway.
        partitionKeyColumns = addDefaultKeyAliases(pkCols);
        clusteringColumns = addDefaultColumnAliases(ckCols);
        regularColumns = regCols;
        staticColumns = statCols;
        compactValueColumn = addDefaultValueAlias(compactCol, comparator.isDense());
        return this;
    }

    private List<ColumnDefinition> addDefaultKeyAliases(List<ColumnDefinition> pkCols)
    {
        for (int i = 0; i < pkCols.size(); i++)
        {
            if (pkCols.get(i) == null)
            {
                Integer idx = null;
                AbstractType<?> type = keyValidator;
                if (keyValidator instanceof CompositeType)
                {
                    idx = i;
                    type = ((CompositeType)keyValidator).types.get(i);
                }
                // For compatibility sake, we call the first alias 'key' rather than 'key1'. This
                // is inconsistent with column alias, but it's probably not worth risking breaking compatibility now.
                ByteBuffer name = ByteBufferUtil.bytes(i == 0 ? DEFAULT_KEY_ALIAS : DEFAULT_KEY_ALIAS + (i + 1));
                ColumnDefinition newDef = ColumnDefinition.partitionKeyDef(this, name, type, idx);
                addOrReplaceColumnDefinition(newDef);
                pkCols.set(i, newDef);
            }
        }
        return pkCols;
    }

    private List<ColumnDefinition> addDefaultColumnAliases(List<ColumnDefinition> ckCols)
    {
        for (int i = 0; i < ckCols.size(); i++)
        {
            if (ckCols.get(i) == null)
            {
                Integer idx;
                AbstractType<?> type;
                if (comparator.isCompound())
                {
                    idx = i;
                    type = comparator.subtype(i);
                }
                else
                {
                    idx = null;
                    type = comparator.asAbstractType();
                }
                ByteBuffer name = ByteBufferUtil.bytes(DEFAULT_COLUMN_ALIAS + (i + 1));
                ColumnDefinition newDef = ColumnDefinition.clusteringKeyDef(this, name, type, idx);
                addOrReplaceColumnDefinition(newDef);
                ckCols.set(i, newDef);
            }
        }
        return ckCols;
    }

    private ColumnDefinition addDefaultValueAlias(ColumnDefinition compactValueDef, boolean isDense)
    {
        if (isDense)
        {
            if (compactValueDef != null)
                return compactValueDef;

            ColumnDefinition newDef = ColumnDefinition.compactValueDef(this, ByteBufferUtil.bytes(DEFAULT_VALUE_ALIAS), defaultValidator);
            addOrReplaceColumnDefinition(newDef);
            return newDef;
        }
        else
        {
            assert compactValueDef == null;
            return null;
        }
    }

    /*
     * We call dense a CF for which each component of the comparator is a clustering column, i.e. no
     * component is used to store a regular column names. In other words, non-composite static "thrift"
     * and CQL3 CF are *not* dense.
     * Note that his method is only used by rebuildCQL3Metadata. Once said metadata are built, finding
     * if a CF is dense amounts more simply to check if clusteringColumns.size() == comparator.componentsCount().
     */
    private static boolean isDense(AbstractType<?> comparator, Collection<ColumnDefinition> defs)
    {
        /*
         * As said above, this method is only here because we need to deal with thrift upgrades.
         * Once a CF has been "upgraded", i.e. we've rebuilt and save its CQL3 metadata at least once,
         * then checking for isDense amounts to looking whether the maximum componentIndex for the
         * CLUSTERING_COLUMN ColumnDefinitions is equal to comparator.componentsCount() - 1 or not.
         *
         * But non-upgraded thrift CF will have no such CLUSTERING_COLUMN column definitions, so we need
         * to infer that information without relying on them in that case. And for the most part this is
         * easy, a CF that has at least one REGULAR definition is not dense. But the subtlety is that not
         * having a REGULAR definition may not mean dense because of CQL3 definitions that have only the
         * PRIMARY KEY defined.
         *
         * So we need to recognize those special case CQL3 table with only a primary key. If we have some
         * clustering columns, we're fine as said above. So the only problem is that we cannot decide for
         * sure if a CF without REGULAR columns nor CLUSTERING_COLUMN definition is meant to be dense, or if it
         * has been created in CQL3 by say:
         *    CREATE TABLE test (k int PRIMARY KEY)
         * in which case it should not be dense. However, we can limit our margin of error by assuming we are
         * in the latter case only if the comparator is exactly CompositeType(UTF8Type).
         */
        boolean hasRegular = false;
        int maxClusteringIdx = -1;
        for (ColumnDefinition def : defs)
        {
            switch (def.kind)
            {
                case CLUSTERING_COLUMN:
                    maxClusteringIdx = Math.max(maxClusteringIdx, def.position());
                    break;
                case REGULAR:
                    hasRegular = true;
                    break;
            }
        }

        return maxClusteringIdx >= 0
             ? maxClusteringIdx == comparator.componentsCount() - 1
             : !hasRegular && !isCQL3OnlyPKComparator(comparator);

    }

    private static boolean isCQL3OnlyPKComparator(AbstractType<?> comparator)
    {
        if (!(comparator instanceof CompositeType))
            return false;

        CompositeType ct = (CompositeType)comparator;
        return ct.types.size() == 1 && ct.types.get(0) instanceof UTF8Type;
    }

    public boolean isCQL3Table()
    {
        return !isSuper() && !comparator.isDense() && comparator.isCompound();
    }

    private static <T> List<T> nullInitializedList(int size)
    {
        List<T> l = new ArrayList<>(size);
        for (int i = 0; i < size; ++i)
            l.add(null);
        return l;
    }

    /**
     * Returns whether this CFMetaData can be returned to thrift.
     */
    public boolean isThriftCompatible()
    {
        // Super CF are always "thrift compatible". But since they may have defs with a componentIndex != null,
        // we have to special case here.
        if (isSuper())
            return true;

        for (ColumnDefinition def : allColumns())
        {
            // Non-REGULAR ColumnDefinition are not "thrift compatible" per-se, but it's ok because they hold metadata
            // this is only of use to CQL3, so we will just skip them in toThrift.
            if (def.kind == ColumnDefinition.Kind.REGULAR && !def.isThriftCompatible())
                return false;
        }
        return true;
    }

    public boolean isCounter()
    {
        return defaultValidator.isCounter();
    }

    public boolean hasStaticColumns()
    {
        return !staticColumns.isEmpty();
    }

    @Override
    public String toString()
    {
        return new ToStringBuilder(this)
            .append("cfId", cfId)
            .append("ksName", ksName)
            .append("cfName", cfName)
            .append("cfType", cfType)
            .append("comparator", comparator)
            .append("comment", comment)
            .append("readRepairChance", readRepairChance)
            .append("dclocalReadRepairChance", dcLocalReadRepairChance)
            .append("gcGraceSeconds", gcGraceSeconds)
            .append("defaultValidator", defaultValidator)
            .append("keyValidator", keyValidator)
            .append("minCompactionThreshold", minCompactionThreshold)
            .append("maxCompactionThreshold", maxCompactionThreshold)
            .append("columnMetadata", columnMetadata)
            .append("compactionStrategyClass", compactionStrategyClass)
            .append("compactionStrategyOptions", compactionStrategyOptions)
            .append("compressionParameters", compressionParameters.asThriftOptions())
            .append("bloomFilterFpChance", bloomFilterFpChance)
            .append("memtableFlushPeriod", memtableFlushPeriod)
            .append("caching", caching)
            .append("defaultTimeToLive", defaultTimeToLive)
            .append("minIndexInterval", minIndexInterval)
            .append("maxIndexInterval", maxIndexInterval)
            .append("speculativeRetry", speculativeRetry)
            .append("populateIoCacheOnFlush", populateIoCacheOnFlush)
            .append("droppedColumns", droppedColumns)
            .append("triggers", triggers)
            .toString();
    }
}<|MERGE_RESOLUTION|>--- conflicted
+++ resolved
@@ -919,35 +919,10 @@
             .toHashCode();
     }
 
-<<<<<<< HEAD
-    public AbstractType<?> getValueValidator(CellName name)
-    {
-        return getValueValidator(getColumnDefinition(name));
-    }
-
-    public AbstractType<?> getValueValidatorForFullCellName(ByteBuffer name)
-    {
-        // If this is a CQL table, we need to pull out the CQL column name to look up the correct column type.
-        if (!isCQL3Table())
-            return getValueValidator(getColumnDefinition(name));
-
-        return getValueValidator(getColumnDefinition(comparator.cellFromByteBuffer(name)));
-    }
-
-    public AbstractType<?> getValueValidator(ColumnDefinition columnDefinition)
-    {
-        return columnDefinition == null
-               ? defaultValidator
-               : columnDefinition.type;
-=======
-    /**
-     * Like getColumnDefinitionFromColumnName, the argument must be an internal column/cell name.
-     */
-    public AbstractType<?> getValueValidatorFromColumnName(ByteBuffer columnName)
-    {
-        ColumnDefinition def = getColumnDefinitionFromColumnName(columnName);
-        return def == null ? defaultValidator : def.getValidator();
->>>>>>> b42feea6
+    public AbstractType<?> getValueValidator(CellName cellName)
+    {
+        ColumnDefinition def = getColumnDefinition(cellName);
+        return def == null ? defaultValidator : def.type;
     }
 
     /** applies implicit defaults to cf definition. useful in updates */
@@ -1326,49 +1301,20 @@
      */
     public ColumnDefinition getColumnDefinition(CellName cellName)
     {
-<<<<<<< HEAD
         ColumnIdentifier id = cellName.cql3ColumnName();
-        return id == null
-             ? getColumnDefinition(cellName.toByteBuffer())  // Means a dense layout, try the full column name
-             : getColumnDefinition(id);
-=======
-        if (!isSuper() && (comparator instanceof CompositeType))
-        {
-            CompositeType composite = (CompositeType)comparator;
-            ByteBuffer[] components = composite.split(columnName);
-            for (ColumnDefinition def : regularAndStaticColumns())
-            {
-                ByteBuffer toCompare;
-                if (def.componentIndex == null)
-                {
-                    toCompare = columnName;
-                }
-                else
-                {
-                    if (def.componentIndex >= components.length)
-                        break;
-
-                    toCompare = components[def.componentIndex];
-                }
-                if (def.name.equals(toCompare))
-                    return def;
-            }
-            return null;
-        }
-        else
-        {
-            ColumnDefinition def = column_metadata.get(columnName);
-            // It's possible that the def is a PRIMARY KEY or COMPACT_VALUE one in case a concrete cell
-            // name conflicts with a CQL column name, which can happen in 2 cases:
-            // 1) because the user inserted a cell through Thrift that conflicts with a default "alias" used
-            //    by CQL for thrift tables (see #6892).
-            // 2) for COMPACT STORAGE tables with a single utf8 clustering column, the cell name can be anything,
-            //    including a CQL column name (without this being a problem).
-            // In any case, this is fine, this just mean that columnDefinition is not the ColumnDefinition we are
-            // looking for.
-            return def != null && def.isPartOfCellName() ? def : null;
-        }
->>>>>>> b42feea6
+        ColumnDefinition def = id == null
+                             ? getColumnDefinition(cellName.toByteBuffer())  // Means a dense layout, try the full column name
+                             : getColumnDefinition(id);
+
+        // It's possible that the def is a PRIMARY KEY or COMPACT_VALUE one in case a concrete cell
+        // name conflicts with a CQL column name, which can happen in 2 cases:
+        // 1) because the user inserted a cell through Thrift that conflicts with a default "alias" used
+        //    by CQL for thrift tables (see #6892).
+        // 2) for COMPACT STORAGE tables with a single utf8 clustering column, the cell name can be anything,
+        //    including a CQL column name (without this being a problem).
+        // In any case, this is fine, this just mean that columnDefinition is not the ColumnDefinition we are
+        // looking for.
+        return def != null && def.isPartOfCellName() ? def : null;
     }
 
     public ColumnDefinition getColumnDefinitionForIndex(String indexName)
@@ -1988,11 +1934,7 @@
         if (getColumnDefinition(to) != null)
             throw new InvalidRequestException(String.format("Cannot rename column %s to %s in keyspace %s; another column of that name already exist", from, to, cfName));
 
-<<<<<<< HEAD
-        if (def.kind == ColumnDefinition.Kind.REGULAR || def.kind == ColumnDefinition.Kind.STATIC)
-=======
         if (def.isPartOfCellName())
->>>>>>> b42feea6
         {
             throw new InvalidRequestException(String.format("Cannot rename non PRIMARY KEY part %s", from));
         }
